import json
import os
import os.path as osp
import random
import time
from queue import Queue
from threading import Thread
from typing import List, Tuple

import fire

<<<<<<< HEAD
from lmdeploy.turbomind.tokenizer import Tokenizer
=======
from lmdeploy.tokenizer import Tokenizer
from lmdeploy.turbomind import TurboMind
>>>>>>> 7d76febb


def sample_requests(
    dataset_path: str,
    num_requests: int,
    tokenizer: Tokenizer,
) -> List[Tuple[str, int, int]]:
    # Load the dataset.
    with open(dataset_path) as f:
        dataset = json.load(f)
    # Filter out the conversations with less than 2 turns.
    dataset = [data for data in dataset if len(data['conversations']) >= 2]
    # Only keep the first two turns of each conversation.
    dataset = [(data['conversations'][0]['value'],
                data['conversations'][1]['value']) for data in dataset]

    # Tokenize the prompts and completions.
    prompts = [prompt for prompt, _ in dataset]
    prompt_token_ids = tokenizer(prompts).input_ids
    completions = [completion for _, completion in dataset]
    completion_token_ids = tokenizer(completions).input_ids
    tokenized_dataset = []
    for i in range(len(dataset)):
        output_len = len(completion_token_ids[i])
        tokenized_dataset.append((prompts[i], prompt_token_ids[i], output_len))

    # Filter out too long sequences.
    filtered_dataset: List[Tuple[str, int, int]] = []
    for prompt, prompt_token_ids, output_len in tokenized_dataset:
        prompt_len = len(prompt_token_ids)
        if prompt_len < 4 or output_len < 4:
            # Prune too short sequences.
            continue
        if prompt_len > 1024 or prompt_len + output_len > 2048:
            # Prune too long sequences.
            continue
        filtered_dataset.append((prompt, prompt_len, output_len))

    # Sample the requests.
    sampled_requests = random.sample(filtered_dataset, num_requests)
    return sampled_requests


class Engine:

    def __init__(self, model_path: str, tp: int = 1):
        from lmdeploy.pytorch_poc.engine import Engine
        from lmdeploy.pytorch_poc.messages import SamplingParam
        tokenizer_model_path = osp.join(model_path, 'triton_models',
                                        'tokenizer')
        if os.path.exists(tokenizer_model_path):
            from lmdeploy.turbomind import TurboMind
            tokenizer = Tokenizer(tokenizer_model_path)
            tm_model = TurboMind(model_path=model_path, tp=tp)
        else:
            tokenizer = Tokenizer(model_path)
            tm_model = Engine(model_path, tp=tp)

        self.sampling_param = SamplingParam(
            top_k=40,
            top_p=0.8,
            temperature=0.8,
            repetition_penalty=1.0,
            ignore_eos=True,
            random_seed=random.getrandbits(64),
        )

        self.tm_model = tm_model
        self.tokenizer = tokenizer

    def _inference(self, queue, session_id: int):

        model_inst = self.tm_model.create_instance()
        while True:
            request = queue.get()
            if request is None:
                # stop signal
                queue.put(None)
                return
            else:
                prompt, _, output_seqlen = request
                input_ids = self.tokenizer.encode(prompt)

                for outputs in model_inst.stream_infer(
                        session_id,
                        input_ids=input_ids,
                        request_output_len=output_seqlen,
                        temperature=1.0,
                        top_p=1.0,
                        sequence_start=True,
                        sequence_end=True,
                        ignore_eos=True,
                        sampling_param=self.sampling_param):
                    if len(outputs) > 1:
                        res, tokens = outputs[-2:]
                    else:
                        res, tokens = outputs[0]
                    self.tokenizer.decode(res)

                # for pytorch engine to restart a session
                if hasattr(model_inst, 'end'):
                    model_inst.end(session_id)

    def process_request(self, requests, concurrency: int = 1):
        q = Queue()
        threads = []

        start = time.time()

        # start threads
        for i in range(concurrency):
            t = Thread(target=self._inference, args=(q, i))
            t.start()
            threads.append(t)

        # feed request to q
        for req in requests:
            q.put(req)

        q.put(None)

        # wait for finish
        for t in threads:
            t.join()

        end = time.time()

        return end - start


def main(dataset: str,
         model_path: str,
         concurrency: int = 1,
         num_prompts: int = 1000,
         tp: int = 1):

    engine = Engine(model_path, tp=tp)
    tokenizer = engine.tokenizer

    requests = sample_requests(dataset, num_prompts, tokenizer)

    elapsed_time = engine.process_request(requests, concurrency)
    total_num_tokens = sum(prompt_len + output_len
                           for _, prompt_len, output_len in requests)
    total_num_out_tokens = sum(output_len for _, _, output_len in requests)
    print(f'Throughput requests: {len(requests) / elapsed_time:.2f} req/s')
    print(
        f'Throughput requests: {len(requests) * 60 / elapsed_time:.2f} req/min'
    )
    print(f'Throughput tokens: {total_num_tokens / elapsed_time:.2f} tokens/s')
    print('Throughput tokens(output only):'
          f'{total_num_out_tokens / elapsed_time:.2f} tokens/s')


if __name__ == '__main__':
    fire.Fire(main)<|MERGE_RESOLUTION|>--- conflicted
+++ resolved
@@ -9,12 +9,7 @@
 
 import fire
 
-<<<<<<< HEAD
-from lmdeploy.turbomind.tokenizer import Tokenizer
-=======
 from lmdeploy.tokenizer import Tokenizer
-from lmdeploy.turbomind import TurboMind
->>>>>>> 7d76febb
 
 
 def sample_requests(
