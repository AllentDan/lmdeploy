import json
import os
import os.path as osp
import random
import time
from queue import Queue
from threading import Thread
from typing import List, Tuple

import fire
import numpy as np

from lmdeploy.tokenizer import Tokenizer


def sample_requests(
    dataset_path: str,
    num_requests: int,
    tokenizer: Tokenizer,
) -> List[Tuple[str, int, int]]:
    # Load the dataset.
    with open(dataset_path) as f:
        dataset = json.load(f)
    # Filter out the conversations with less than 2 turns.
    dataset = [data for data in dataset if len(data['conversations']) >= 2]
    # Only keep the first two turns of each conversation.
    dataset = [(data['conversations'][0]['value'],
                data['conversations'][1]['value']) for data in dataset]

    # Tokenize the prompts and completions.
    prompts = [prompt for prompt, _ in dataset]
    prompt_token_ids = tokenizer(prompts).input_ids
    completions = [completion for _, completion in dataset]
    completion_token_ids = tokenizer(completions).input_ids
    tokenized_dataset = []
    for i in range(len(dataset)):
        output_len = len(completion_token_ids[i])
        tokenized_dataset.append((prompts[i], prompt_token_ids[i], output_len))

    # Filter out too long sequences.
    filtered_dataset: List[Tuple[str, int, int]] = []
    for prompt, prompt_token_ids, output_len in tokenized_dataset:
        prompt_len = len(prompt_token_ids)
        if prompt_len < 4 or output_len < 4:
            # Prune too short sequences.
            continue
        if prompt_len > 1024 or prompt_len + output_len > 2048:
            # Prune too long sequences.
            continue
        filtered_dataset.append((prompt, prompt_len, output_len))

    # Sample the requests.
    sampled_requests = random.sample(filtered_dataset, num_requests)
    return sampled_requests


class Engine:

    def __init__(self, model_path: str, tp: int = 1):
        from lmdeploy.pytorch_poc.engine import Engine
        from lmdeploy.pytorch_poc.messages import SamplingParam
        tokenizer_model_path = osp.join(model_path, 'triton_models',
                                        'tokenizer')
        if os.path.exists(tokenizer_model_path):
            from lmdeploy.turbomind import TurboMind
            tokenizer = Tokenizer(tokenizer_model_path)
            tm_model = TurboMind(model_path=model_path, tp=tp)
        else:
            tokenizer = Tokenizer(model_path)
            tm_model = Engine(model_path, tp=tp)

        self.sampling_param = SamplingParam(
            top_k=40,
            top_p=0.8,
            temperature=0.8,
            repetition_penalty=1.0,
            ignore_eos=True,
            random_seed=random.getrandbits(64),
        )

        self.tm_model = tm_model
        self.tokenizer = tokenizer

    def _inference(self, req_queue: Queue, res_queue: Queue, session_id: int,
                   stream_output: bool):
        model_inst = self.tm_model.create_instance()
<<<<<<< HEAD
        while True:
            request = queue.get()
            if request is None:
                # stop signal
                queue.put(None)
                return
            else:
                prompt, _, output_seqlen = request
                input_ids = self.tokenizer.encode(prompt)

                for outputs in model_inst.stream_infer(
                        session_id,
                        input_ids=input_ids,
                        request_output_len=output_seqlen,
                        temperature=1.0,
                        top_p=1.0,
                        sequence_start=True,
                        sequence_end=True,
                        ignore_eos=True,
                        sampling_param=self.sampling_param):
                    if len(outputs) > 1:
                        res, tokens = outputs[-2:]
                    else:
                        res, tokens = outputs[0]
                    self.tokenizer.decode(res)

                # for pytorch engine to restart a session
                if hasattr(model_inst, 'end'):
                    model_inst.end(session_id)

    def process_request(self, requests, concurrency: int = 1):
        q = Queue()
=======
        stats = []
        timestamps = []
        tokens = []
        timestamps.append(time.perf_counter())
        for prompt, input_seqlen, output_seqlen in iter(
                req_queue.get, [None, None, None]):
            input_ids = self.tokenizer.encode(prompt)
            offset = 0
            for outputs in model_inst.stream_infer(
                    session_id,
                    input_ids=input_ids,
                    request_output_len=output_seqlen,
                    temperature=1.0,
                    top_p=1.0,
                    sequence_start=True,
                    sequence_end=True,
                    ignore_eos=True,
                    stream_output=stream_output):
                res, token = outputs[0]
                self.tokenizer.decode(res, offset)
                offset = token
                timestamps.append(time.perf_counter())
                tokens.append(token)
            first_token_latency = np.round(timestamps[1] - timestamps[0], 3)
            token_latency = np.round(timestamps[-1] - timestamps[0], 3)
            completion_tokens = tokens[-1]
            total_tokens = tokens[-1] + len(input_ids)
            stats.append([
                first_token_latency, completion_tokens, output_seqlen,
                total_tokens, token_latency
            ])
            print(
                f'session {session_id}: '
                f'input_seqlen {input_seqlen}, output_seqlen {output_seqlen}, '
                f'completion_tokens {completion_tokens}')
        res_queue.put((session_id, stats))

    def process_request(self,
                        requests,
                        concurrency: int = 1,
                        stream_output: bool = True):
        res_queue = Queue()
        req_queue = Queue()
>>>>>>> 7b20cfdf
        threads = []

        # feed request to q
        for req in requests:
            req_queue.put(req)
        for i in range(concurrency):
            req_queue.put([None, None, None])

        start = time.time()

        # start threads
        for i in range(concurrency):
            t = Thread(target=self._inference,
                       args=(req_queue, res_queue, i, stream_output))
            t.start()
            threads.append(t)

        # wait for finish
        for t in threads:
            t.join()

        elapsed_time = time.time() - start

        stats = []
        while not res_queue.empty():
            session_id, _stats = res_queue.get()
            print(f'\n{"-" * 50}\n'
                  f'session {session_id} stats: \n{_stats}\n{"-" * 50}\n')
            stats.append(np.array(_stats))

        stats = np.concatenate(stats).reshape(-1, 5)

        first_token_latency_min = np.min(stats[:, 0], axis=0)
        first_token_latency_max = np.max(stats[:, 0], axis=0)
        first_token_latency_ave = np.mean(stats[:, 0], axis=0)
        completion_tokens = np.sum(stats[:, 1], axis=0)
        request_output_tokens = np.sum(stats[:, 2], axis=0)
        total_tokens = np.sum(stats[:, 3], axis=0)
        prompt_tokens = total_tokens - completion_tokens
        completion_token_throughput = completion_tokens / elapsed_time
        total_token_throughput = total_tokens / elapsed_time
        rqs = len(requests) / elapsed_time
        rqm = rqs * 60

        if (np.abs(stats[:, 1] - stats[:, 2]) <= 1).min() is False:
            print(f'Did not generate requested number of tokens. '
                  f'Request {request_output_tokens:.0f}, '
                  f'but got {completion_tokens:.0f}')

        print(f'\n{"-" * 50}\nconcurrency: {concurrency}\n'
              f'elapsed_time: {elapsed_time:.3f}s\n')
        if stream_output:
            print(f'first_token latency(min, max, ave): '
                  f'{first_token_latency_min:.3f}s, '
                  f'{first_token_latency_max:.3f}s, '
                  f'{first_token_latency_ave:.3f}s\n')
        print(
            f'number of prompt tokens: {prompt_tokens:.0f}\n'
            f'number of completion tokens: {completion_tokens:.0f}\n'
            f'token throughput (completion token): {completion_token_throughput:.3f} token/s\n'  # noqa
            f'token throughput (prompt + completion token): {total_token_throughput:.3f} token/s\n'  # noqa
            f'RPS (request per second): {rqs:.3f} req/s\n'
            f'RPM (request per minute): {rqm:.3f} req/min\n'
            f'{"-" * 50}\n')


def main(dataset: str,
         model_path: str,
         concurrency: int = 1,
         num_prompts: int = 1000,
         tp: int = 1,
         stream_output: bool = True):

    engine = Engine(model_path, tp=tp)
    tokenizer = engine.tokenizer

    requests = sample_requests(dataset, num_prompts, tokenizer)

    engine.process_request(requests, concurrency, stream_output)


if __name__ == '__main__':
    fire.Fire(main)<|MERGE_RESOLUTION|>--- conflicted
+++ resolved
@@ -84,40 +84,6 @@
     def _inference(self, req_queue: Queue, res_queue: Queue, session_id: int,
                    stream_output: bool):
         model_inst = self.tm_model.create_instance()
-<<<<<<< HEAD
-        while True:
-            request = queue.get()
-            if request is None:
-                # stop signal
-                queue.put(None)
-                return
-            else:
-                prompt, _, output_seqlen = request
-                input_ids = self.tokenizer.encode(prompt)
-
-                for outputs in model_inst.stream_infer(
-                        session_id,
-                        input_ids=input_ids,
-                        request_output_len=output_seqlen,
-                        temperature=1.0,
-                        top_p=1.0,
-                        sequence_start=True,
-                        sequence_end=True,
-                        ignore_eos=True,
-                        sampling_param=self.sampling_param):
-                    if len(outputs) > 1:
-                        res, tokens = outputs[-2:]
-                    else:
-                        res, tokens = outputs[0]
-                    self.tokenizer.decode(res)
-
-                # for pytorch engine to restart a session
-                if hasattr(model_inst, 'end'):
-                    model_inst.end(session_id)
-
-    def process_request(self, requests, concurrency: int = 1):
-        q = Queue()
-=======
         stats = []
         timestamps = []
         tokens = []
@@ -136,11 +102,17 @@
                     sequence_end=True,
                     ignore_eos=True,
                     stream_output=stream_output):
-                res, token = outputs[0]
+                if len(outputs) > 1:
+                    res, token = outputs[-2:]
+                else:
+                    res, token = outputs[0]
                 self.tokenizer.decode(res, offset)
                 offset = token
                 timestamps.append(time.perf_counter())
                 tokens.append(token)
+            # for pytorch engine to restart a session
+            if hasattr(model_inst, 'end'):
+                model_inst.end(session_id)
             first_token_latency = np.round(timestamps[1] - timestamps[0], 3)
             token_latency = np.round(timestamps[-1] - timestamps[0], 3)
             completion_tokens = tokens[-1]
@@ -161,7 +133,6 @@
                         stream_output: bool = True):
         res_queue = Queue()
         req_queue = Queue()
->>>>>>> 7b20cfdf
         threads = []
 
         # feed request to q
