import json
import multiprocessing as mp
import random
import time

import fire
import numpy as np

from lmdeploy.serve.openai.api_client import get_streaming_response
from lmdeploy.tokenizer import Tokenizer
from lmdeploy.utils import get_logger


def infer(server_addr: str, session_id: int, req_queue: mp.Queue,
          res_que: mp.Queue):
    stats = []
    while not req_queue.empty():
        prompt, input_seqlen, output_seqlen = req_queue.get()
        get_logger('profile_restful_api').info(
            f'request info: session {session_id}, '
            f'input_seqlen {input_seqlen}, output_seqlen {output_seqlen}')
        timestamps = []
        tokens = []
<<<<<<< HEAD
        timestamps.append(time.perf_counter())
        for res, token in get_streaming_response(
=======
        start = time.perf_counter()
        for res, token, status in get_streaming_response(
>>>>>>> 373bd013
                prompt,
                server_addr,
                session_id,
                request_output_len=output_seqlen,
                interactive_mode=False):
            timestamps.append(time.perf_counter())
            tokens.append(token)

        first_token_latency = timestamps[1] - timestamps[0]
        token_latency = timestamps[-1] - timestamps[0]
        token = tokens[-1] - tokens[0]
        stats.append([first_token_latency, token, token_latency])
    res_que.put((session_id, stats))


def warmup(server_addr: str,
           concurrency: int,
           output_seqlen: int,
           warmup_round: int = 1):
    print('start to warmup ...')

    def _infer(server_addr, session_id):
        for _ in range(warmup_round):
            for _ in get_streaming_response('',
                                            server_addr,
                                            session_id,
                                            request_output_len=output_seqlen,
                                            interactive_mode=False):
                continue

    _start = time.perf_counter()
    procs = []
    for i in range(concurrency):
        proc = mp.Process(target=_infer, args=(server_addr, i + 1))
        procs.append(proc)
        proc.start()
    for proc in procs:
        proc.join()
    _end = time.perf_counter()
    print(f'end warmup, elapsed time: {round(_end - _start, 2)} s')


def read_dataset(tokenizer_path: str, dataset_path: str, samples: int,
                 session_len: int):
    start = time.perf_counter()
    with open(dataset_path) as f:
        dataset = json.load(f)
        dataset = [data for data in dataset if len(data['conversations']) >= 2]
        # Only keep the first two turns of each conversation.
        dataset = [(data['conversations'][0]['value'],
                    data['conversations'][1]['value']) for data in dataset]
        prompts = [prompt for prompt, _ in dataset]
        completions = [completion for _, completion in dataset]
        print(f'elapsed time for read data: '
              f'{round(time.perf_counter() - start, 2)} s')

    print('start tokenization. This takes a while, please wait...')
    start = time.perf_counter()
    tokenizer = Tokenizer(tokenizer_path)
    prompts_token_lens = [len(tokenizer.encode(prompt)) for prompt in prompts]
    completions_token_lens = [
        len(tokenizer.encode(prompt)) for prompt in completions
    ]
    print(f'elapsed time for tokenization: '
          f'{round(time.perf_counter() - start, 2)} s')

    start = time.perf_counter()
    filtered_dataset = []
    for (prompt, _), input_len, output_len in zip(dataset, prompts_token_lens,
                                                  completions_token_lens):
        if input_len + output_len > session_len:
            # ignore too long conversation
            continue
        filtered_dataset.append([prompt, input_len, output_len])

    if samples > 0:
        filtered_dataset = random.sample(filtered_dataset, samples)

    que = mp.Queue()
    for data in filtered_dataset:
        que.put(data)
    print(f'elapsed time for filtering: '
          f'{round(time.perf_counter() - start, 2)} s')
    return que, len(filtered_dataset)


def main(server_addr: str,
         tokenizer_path: str,
         dataset_path: str,
         concurrency: int = 1,
         session_len: int = 2048,
         samples: int = 1000):
    api_url = server_addr + '/v1/chat/interactive'
    warmup(api_url, concurrency, session_len - 1)
    req_queue, n_req = read_dataset(tokenizer_path, dataset_path, samples,
                                    session_len)
    res_que = mp.Queue()
    procs = []
    _start = time.perf_counter()
    for i in range(concurrency):
        proc = mp.Process(target=infer,
                          args=(api_url, i + 1, req_queue, res_que))
        procs.append(proc)
        proc.start()
    for proc in procs:
        proc.join()
    _end = time.perf_counter()
    elapsed_time = _end - _start

    stats = []
    while not res_que.empty():
        session_id, _stats = res_que.get()
        print(f'\n{"-" * 50}\n'
              f'session {session_id} stats: \n{_stats}\n{"-" * 50}\n')
        stats.append(np.array(_stats))

    stats = np.concatenate(stats).reshape(-1, 3)

    first_token_latency_min = np.min(stats[:, 0], axis=0)
    first_token_latency_max = np.max(stats[:, 0], axis=0)
    first_token_latency_ave = np.mean(stats[:, 0], axis=0)
    token_throughput = np.sum(stats[:, 1], axis=0) / elapsed_time
    req_throughput = n_req / elapsed_time

    print(f'\n{"-" * 50}\nconcurrency: {concurrency}\n'
          f'elapsed_time: {elapsed_time:.2f}s\n'
          f'first_token latency(min, max, ave): '
          f'{first_token_latency_min:.2f}s, {first_token_latency_max:.2f}s, '
          f'{first_token_latency_ave:.2f}s\n'
          f'token throughput: {token_throughput:.2f} token/s\n'
          f'req throughput: {req_throughput:.2f} req/s\n'
          f'{"-" * 50}\n')


if __name__ == '__main__':
    fire.Fire(main)<|MERGE_RESOLUTION|>--- conflicted
+++ resolved
@@ -21,13 +21,8 @@
             f'input_seqlen {input_seqlen}, output_seqlen {output_seqlen}')
         timestamps = []
         tokens = []
-<<<<<<< HEAD
         timestamps.append(time.perf_counter())
-        for res, token in get_streaming_response(
-=======
-        start = time.perf_counter()
         for res, token, status in get_streaming_response(
->>>>>>> 373bd013
                 prompt,
                 server_addr,
                 session_id,
