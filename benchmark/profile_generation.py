--- conflicted
+++ resolved
@@ -19,11 +19,6 @@
                     nvmlInit, nvmlShutdown, nvmlSystemGetDriverVersion)
 from tqdm import tqdm
 
-<<<<<<< HEAD
-=======
-from lmdeploy.tokenizer import Tokenizer
-from lmdeploy.turbomind import TurboMind
->>>>>>> 7d76febb
 
 def infer(model,
           session_id: int,
@@ -114,15 +109,11 @@
                        input_seqlen: int = 0,
                        output_seqlen: int = 512,
                        test_round: int = 10,
-<<<<<<< HEAD
                        tp: int = 1,
                        sampling_param=None):
     from lmdeploy.pytorch_poc.engine import Engine
     from lmdeploy.pytorch_poc.messages import SamplingParam
-    from lmdeploy.turbomind.tokenizer import Tokenizer
-=======
-                       tp: int = 1):
->>>>>>> 7d76febb
+    from lmdeploy.tokenizer import Tokenizer
     tokenizer_model_path = osp.join(model_path, 'triton_models', 'tokenizer')
     if os.path.exists(tokenizer_model_path):
         from lmdeploy.turbomind import TurboMind
@@ -199,11 +190,7 @@
           f'{token_latency_min:.2f}s, {token_latency_max:.2f}s, '
           f'{token_latency_ave:.2f}s\n'
           f'throughput: {throughput:.2f} token/s\n{"-" * 50}')
-<<<<<<< HEAD
     return throughput, tm_model.gpu_count
-=======
-    return tm_model.model_name, throughput, tm_model.gpu_count
->>>>>>> 7d76febb
 
 
 class MemoryMonitor:
@@ -280,10 +267,6 @@
 
 @dataclass
 class ProfileResult:
-<<<<<<< HEAD
-=======
-    model_name: str
->>>>>>> 7d76febb
     batch: int
     prompt_tokens: int
     completion_tokens: int
@@ -331,46 +314,27 @@
 
 
 def main():
-<<<<<<< HEAD
     import multiprocessing as mp
-=======
->>>>>>> 7d76febb
     args = parse_args()
     os.environ['TM_LOG_LEVEL'] = args.log_level
     results: List[ProfileResult] = []
     for batch in tqdm(args.concurrency):
         for prompt_tokens, completion_tokens in tqdm(
                 zip(args.prompt_tokens, args.completion_tokens)):
-<<<<<<< HEAD
             from functools import partial
             MemoryMonitor.start()
-=======
-            MemoryMonitor.start()
-            from functools import partial
-            from multiprocessing import Pool
->>>>>>> 7d76febb
             profile_target = partial(profile_throughput,
                                      concurrency=batch,
                                      input_seqlen=prompt_tokens,
                                      output_seqlen=completion_tokens,
                                      tp=args.tp)
-<<<<<<< HEAD
             output = mp.Pool(1).map(profile_target, (args.model_path, ))
             throughput_per_proc, tp = output[0]
-=======
-            output = Pool(1).map(profile_target, (args.model_path, ))
-            model_name, throughput_per_proc, tp = output[0]
->>>>>>> 7d76febb
             time.sleep(5)  # wait a while for releasing GPU mem
             memory = MemoryMonitor.terminate()
             device_count = MemoryMonitor.device_count.value
             results.append(
-<<<<<<< HEAD
                 ProfileResult(batch=batch,
-=======
-                ProfileResult(model_name=model_name,
-                              batch=batch,
->>>>>>> 7d76febb
                               prompt_tokens=prompt_tokens,
                               completion_tokens=completion_tokens,
                               throughput_per_proc=throughput_per_proc,
