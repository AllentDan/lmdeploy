--- conflicted
+++ resolved
@@ -118,11 +118,8 @@
         ArgumentHelper.calib_samples(parser)
         ArgumentHelper.calib_seqlen(parser)
         ArgumentHelper.calib_batchsize(parser)
-<<<<<<< HEAD
         ArgumentHelper.device(parser)
-=======
         ArgumentHelper.calib_search_scale(parser)
->>>>>>> e2aa4bd7
 
     @staticmethod
     def auto_awq(args):
