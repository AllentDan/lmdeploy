# Copyright (c) OpenMMLab. All rights reserved.
from .cli import CLI
from .utils import (ArgumentHelper, DefaultsAndTypesHelpFormatter,
                    convert_args, get_lora_adapters)


class SubCliServe:
    """Serve LLMs and interact on terminal or web UI."""
    _help = 'Serve LLMs with gradio, openai API or triton server.'
    _desc = _help
    parser = CLI.subparsers.add_parser(
        'serve',
        help=_help,
        description=_desc,
    )
    subparsers = parser.add_subparsers(
        title='Commands', description='This group has the following commands:')

    @staticmethod
    def add_parser_gradio():
        """Add parser for gradio command."""
        parser = SubCliServe.subparsers.add_parser(
            'gradio',
            formatter_class=DefaultsAndTypesHelpFormatter,
            description=SubCliServe.gradio.__doc__,
            help=SubCliServe.gradio.__doc__)
        parser.set_defaults(run=SubCliServe.gradio)
        parser.add_argument(
            'model_path_or_server',
            type=str,
            help='The path of the deployed model or the tritonserver url or '
            'restful api url. for example: - ./workspace - 0.0.0.0:23333'
            ' - http://0.0.0.0:23333')
        parser.add_argument('--server-name',
                            type=str,
                            default='0.0.0.0',
                            help='The ip address of gradio server')
        parser.add_argument('--server-port',
                            type=int,
                            default=6006,
                            help='The port of gradio server')

        # common args
        ArgumentHelper.backend(parser)

        # chat template args
        ArgumentHelper.meta_instruction(parser)  # TODO remove
        ArgumentHelper.chat_template(parser)
        ArgumentHelper.cap(parser)

        # pytorch engine args
        pt_group = parser.add_argument_group('PyTorch engine arguments')
        # common engine args
        tp_act = ArgumentHelper.tp(pt_group)
        model_name_act = ArgumentHelper.model_name(pt_group)
        session_len_act = ArgumentHelper.session_len(pt_group)
        max_batch_size_act = ArgumentHelper.max_batch_size(pt_group)
        cache_max_entry_act = ArgumentHelper.cache_max_entry_count(pt_group)
        cache_block_seq_len_act = ArgumentHelper.cache_block_seq_len(pt_group)

        # turbomind args
        tb_group = parser.add_argument_group('TurboMind engine arguments')
        # common engine args
        tb_group._group_actions.append(tp_act)
        tb_group._group_actions.append(model_name_act)
        tb_group._group_actions.append(session_len_act)
        tb_group._group_actions.append(max_batch_size_act)
        tb_group._group_actions.append(cache_max_entry_act)
        tb_group._group_actions.append(cache_block_seq_len_act)
        ArgumentHelper.model_format(tb_group)
        ArgumentHelper.quant_policy(tb_group)
        ArgumentHelper.rope_scaling_factor(tb_group)

    @staticmethod
    def add_parser_api_server():
        """Add parser for api_server command."""
        parser = SubCliServe.subparsers.add_parser(
            'api_server',
            formatter_class=DefaultsAndTypesHelpFormatter,
            description=SubCliServe.api_server.__doc__,
            help=SubCliServe.api_server.__doc__)
        parser.set_defaults(run=SubCliServe.api_server)
        parser.add_argument(
            'model_path',
            type=str,
            help='The path of a model. it could be one of the following '
            'options: - i) a local directory path of a turbomind model'
            ' which is converted by `lmdeploy convert` command or '
            'download from ii) and iii). - ii) the model_id of a '
            'lmdeploy-quantized model hosted inside a model repo on '
            'huggingface.co, such as "internlm/internlm-chat-20b-4bit",'
            ' "lmdeploy/llama2-chat-70b-4bit", etc. - iii) the model_id'
            ' of a model hosted inside a model repo on huggingface.co,'
            ' such as "internlm/internlm-chat-7b", "qwen/qwen-7b-chat "'
            ', "baichuan-inc/baichuan2-7b-chat" and so on')
        parser.add_argument('--server-name',
                            type=str,
                            default='0.0.0.0',
                            help='Host ip for serving')
        parser.add_argument('--server-port',
                            type=int,
                            default=23333,
                            help='Server port')
        parser.add_argument('--allow-origins',
                            nargs='+',
                            type=str,
                            default=['*'],
                            help='A list of allowed origins for cors')
        parser.add_argument('--allow-credentials',
                            action='store_true',
                            help='Whether to allow credentials for cors')
        parser.add_argument('--allow-methods',
                            nargs='+',
                            type=str,
                            default=['*'],
                            help='A list of allowed http methods for cors')
        parser.add_argument('--allow-headers',
                            nargs='+',
                            type=str,
                            default=['*'],
                            help='A list of allowed http headers for cors')
        parser.add_argument('--qos-config-path',
                            type=str,
                            default='',
                            help='Qos policy config path')
        # common args
        ArgumentHelper.backend(parser)
        ArgumentHelper.log_level(parser)
        ArgumentHelper.api_keys(parser)
        ArgumentHelper.ssl(parser)

        # chat template args
        ArgumentHelper.meta_instruction(parser)  # TODO remove
        ArgumentHelper.chat_template(parser)
        ArgumentHelper.cap(parser)

        # pytorch engine args
        pt_group = parser.add_argument_group('PyTorch engine arguments')
        ArgumentHelper.adapters(pt_group)
        # common engine args
        tp_act = ArgumentHelper.tp(pt_group)
        model_name_act = ArgumentHelper.model_name(pt_group)
        session_len_act = ArgumentHelper.session_len(pt_group)
        max_batch_size_act = ArgumentHelper.max_batch_size(pt_group)
        cache_max_entry_act = ArgumentHelper.cache_max_entry_count(pt_group)
        cache_block_seq_len_act = ArgumentHelper.cache_block_seq_len(pt_group)

        # turbomind args
        tb_group = parser.add_argument_group('TurboMind engine arguments')
        # common engine args
        tb_group._group_actions.append(tp_act)
        tb_group._group_actions.append(model_name_act)
        tb_group._group_actions.append(session_len_act)
        tb_group._group_actions.append(max_batch_size_act)
        tb_group._group_actions.append(cache_max_entry_act)
        tb_group._group_actions.append(cache_block_seq_len_act)
        ArgumentHelper.model_format(tb_group)
        ArgumentHelper.quant_policy(tb_group)
        ArgumentHelper.rope_scaling_factor(tb_group)

    @staticmethod
    def add_parser_api_client():
        """Add parser for api_client command."""
        parser = SubCliServe.subparsers.add_parser(
            'api_client',
            formatter_class=DefaultsAndTypesHelpFormatter,
            description=SubCliServe.api_client.__doc__,
            help=SubCliServe.api_client.__doc__)
        parser.set_defaults(run=SubCliServe.api_client)
        parser.add_argument('api_server_url',
                            type=str,
                            help='The URL of api server')
        parser.add_argument('--api-key',
                            type=str,
                            default=None,
                            help='api key. Default to None, which means no '
                            'api key will be used')
        ArgumentHelper.session_id(parser)

    @staticmethod
    def add_parser_triton_client():
        """Add parser for triton_client command."""
        parser = SubCliServe.subparsers.add_parser(
            'triton_client',
            formatter_class=DefaultsAndTypesHelpFormatter,
            description=SubCliServe.triton_client.__doc__,
            help=SubCliServe.triton_client.__doc__)
        parser.set_defaults(run=SubCliServe.triton_client)
        parser.add_argument(
            'tritonserver_addr',
            type=str,
            help='The address in format "ip:port" of triton inference server')
        ArgumentHelper.session_id(parser)
        ArgumentHelper.cap(parser)
        ArgumentHelper.stream_output(parser)

    @staticmethod
    def gradio(args):
        """Serve LLMs with web UI using gradio."""
        from lmdeploy.archs import autoget_backend
        from lmdeploy.messages import (PytorchEngineConfig,
                                       TurbomindEngineConfig)
        from lmdeploy.model import ChatTemplateConfig
        from lmdeploy.serve.gradio.app import run
        backend = args.backend

        if backend != 'pytorch' and ':' not in args.model_path_or_server:
            # set auto backend mode
            backend = autoget_backend(args.model_path_or_server)
        if backend == 'pytorch':
            backend_config = PytorchEngineConfig(
                tp=args.tp,
                model_name=args.model_name,
                max_batch_size=args.max_batch_size,
                cache_max_entry_count=args.cache_max_entry_count,
                block_size=args.cache_block_seq_len,
                session_len=args.session_len)
        else:
            backend_config = TurbomindEngineConfig(
                model_name=args.model_name,
                tp=args.tp,
                max_batch_size=args.max_batch_size,
                session_len=args.session_len,
                model_format=args.model_format,
                quant_policy=args.quant_policy,
                rope_scaling_factor=args.rope_scaling_factor,
                cache_max_entry_count=args.cache_max_entry_count,
                cache_block_seq_len=args.cache_block_seq_len)
        chat_template_config = ChatTemplateConfig(
            model_name=args.model_name,
            meta_instruction=args.meta_instruction,
            capability=args.cap)
        if args.chat_template:
            chat_template_config = ChatTemplateConfig.from_json(
                args.chat_template)
        run(args.model_path_or_server,
            server_name=args.server_name,
            server_port=args.server_port,
            backend=backend,
            backend_config=backend_config,
            chat_template_config=chat_template_config)

    @staticmethod
    def api_server(args):
        """Serve LLMs with restful api using fastapi."""
        from lmdeploy.archs import autoget_backend
        from lmdeploy.model import ChatTemplateConfig
        from lmdeploy.serve.openai.api_server import serve as run_api_server
        backend = args.backend
        if backend != 'pytorch':
            # set auto backend mode
            backend = autoget_backend(args.model_path)

        if backend == 'pytorch':
            from lmdeploy.messages import PytorchEngineConfig
            adapters = get_lora_adapters(args.adapters)
            backend_config = PytorchEngineConfig(
                tp=args.tp,
                model_name=args.model_name,
                max_batch_size=args.max_batch_size,
                cache_max_entry_count=args.cache_max_entry_count,
<<<<<<< HEAD
                session_len=args.session_len,
                adapters=adapters)
=======
                block_size=args.cache_block_seq_len,
                session_len=args.session_len)
>>>>>>> ef4668d8
        else:
            from lmdeploy.messages import TurbomindEngineConfig
            backend_config = TurbomindEngineConfig(
                model_name=args.model_name,
                tp=args.tp,
                max_batch_size=args.max_batch_size,
                session_len=args.session_len,
                model_format=args.model_format,
                quant_policy=args.quant_policy,
                rope_scaling_factor=args.rope_scaling_factor,
                cache_max_entry_count=args.cache_max_entry_count,
                cache_block_seq_len=args.cache_block_seq_len)
        chat_template_config = ChatTemplateConfig(
            model_name=args.model_name,
            meta_instruction=args.meta_instruction,
            capability=args.cap)
        if args.chat_template:
            chat_template_config = ChatTemplateConfig.from_json(
                args.chat_template)
        run_api_server(args.model_path,
                       backend=backend,
                       backend_config=backend_config,
                       chat_template_config=chat_template_config,
                       server_name=args.server_name,
                       server_port=args.server_port,
                       allow_origins=args.allow_origins,
                       allow_credentials=args.allow_credentials,
                       allow_methods=args.allow_methods,
                       allow_headers=args.allow_headers,
                       log_level=args.log_level.upper(),
                       api_keys=args.api_keys,
                       ssl=args.ssl,
                       qos_config_path=args.qos_config_path)

    @staticmethod
    def api_client(args):
        """Interact with restful api server in terminal."""
        from lmdeploy.serve.openai.api_client import main as run_api_client
        kwargs = convert_args(args)
        run_api_client(**kwargs)

    @staticmethod
    def triton_client(args):
        """Interact with Triton Server using gRPC protocol."""
        from lmdeploy.serve.client import main as run_triton_client
        kwargs = convert_args(args)
        run_triton_client(**kwargs)

    @staticmethod
    def add_parsers():
        SubCliServe.add_parser_gradio()
        SubCliServe.add_parser_api_server()
        SubCliServe.add_parser_api_client()
        SubCliServe.add_parser_triton_client()<|MERGE_RESOLUTION|>--- conflicted
+++ resolved
@@ -259,13 +259,9 @@
                 model_name=args.model_name,
                 max_batch_size=args.max_batch_size,
                 cache_max_entry_count=args.cache_max_entry_count,
-<<<<<<< HEAD
+                block_size=args.cache_block_seq_len,
                 session_len=args.session_len,
                 adapters=adapters)
-=======
-                block_size=args.cache_block_seq_len,
-                session_len=args.session_len)
->>>>>>> ef4668d8
         else:
             from lmdeploy.messages import TurbomindEngineConfig
             backend_config = TurbomindEngineConfig(
