--- conflicted
+++ resolved
@@ -102,43 +102,26 @@
     @staticmethod
     def list(args):
         """List the supported model names."""
-        engine = args.engine
-        assert engine in ['turbomind', 'pytorch', None]
-        if engine == 'pytorch':
-            model_names = [
-<<<<<<< HEAD
-                'llama', 'llama-2', 'internlm-chat', 'internlm2-chat',
-                'baichuan2-chat', 'chatglm2', 'falcon', 'yi',
-                'mistral-instruct', 'qwen-chat', 'gemma', 'mixtral-instruct'
-=======
-                'llama', 'llama2', 'internlm', 'internlm2', 'baichuan2',
-                'chatglm2', 'falcon', 'yi', 'mistral', 'mixtral', 'qwen1.5',
-                'gemma', 'deepseek'
->>>>>>> 9149a49e
-            ]
-        elif engine == 'turbomind':
-            model_names = [
-                'llama', 'llama-2', 'internlm-chat', 'internlm2-chat',
-                'baichuan2-chat', 'yi', 'qwen-chat', 'ultracm', 'ultralm',
-                'vicuna', 'wizardlm', 'codellama', 'puyu', 'solar'
-            ]
-        else:
-            from lmdeploy.model import MODELS
-            model_names = list(MODELS.module_dict.keys())
-            hidden_names = [
-                'baichuan-7b', 'baichuan2-7b', 'chatglm2-6b', 'internlm',
-                'internlm-chat-20b', 'internlm-chat-7b', 'internlm-chat-7b-8k',
-                'internlm2', 'internlm2-1_8b', 'internlm2-20b', 'internlm2-7b',
-                'internlm2-chat-1_8b', 'internlm2-chat-20b',
-                'internlm2-chat-7b', 'llama-2-chat', 'llama2', 'qwen-14b',
-                'qwen-7b', 'solar-70b', 'yi-200k', 'yi-34b', 'yi-chat', 'base'
-            ]
-            model_names = [
-                n for n in model_names if n.lower() not in hidden_names
-            ]
+        from lmdeploy.model import MODELS
+        model_names = list(MODELS.module_dict.keys())
+        deprecate_names = [
+            'baichuan-7b', 'baichuan2-7b', 'chatglm2-6b', 'internlm',
+            'internlm-chat-20b', 'internlm-chat-7b', 'internlm-chat-7b-8k',
+            'internlm2', 'internlm2-1_8b', 'internlm2-20b', 'internlm2-7b',
+            'internlm2-chat-1_8b', 'internlm2-chat-20b', 'internlm2-chat-7b',
+            'llama-2-chat', 'llama2', 'qwen-14b', 'qwen-7b', 'solar-70b',
+            'yi-200k', 'yi-34b', 'yi-chat', 'base'
+        ]
+        model_names = [
+            n for n in model_names if n.lower() not in deprecate_names
+        ]
         model_names.sort()
         print('Supported model names:')
         print('\n'.join(model_names))
+        yellow = '\033[33m'
+        reset = '\033[0m'
+        for name in deprecate_names:
+            print(f'{name} {yellow}Deprecate soon{reset}')
 
     @staticmethod
     def check_env(args):
