--- conflicted
+++ resolved
@@ -510,22 +510,16 @@
         for message in messages:
             role = message['role']
             content = message['content']
-<<<<<<< HEAD
             if role == 'assistant' and len(message.get('tool_calls', [])):
                 for tool_call in message['tool_calls']:
                     function = tool_call.get('function', {})
                     function['arguments'] = function.pop('parameters', {})
                     content += f'<|action_start|><|plugin|>\n{json.dumps(function)}<|action_end|>'
-            begin = box_map[role].strip(
-            ) + f" name={name_map[message['name']]}\n" if 'name' in message else box_map[
-                role]
-=======
             if 'name' in message and message['name'] in name_map:
                 begin = box_map[role].strip(
                 ) + f" name={name_map[message['name']]}\n"
             else:
                 begin = box_map[role]
->>>>>>> 726ad46f
             ret += f'{begin}{content}{eox_map[role]}'
         if len(messages) and messages[-1]['role'] == 'assistant':
             return ret[:-len(eox_map['assistant'])]  # prefix of response
