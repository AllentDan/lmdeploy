--- conflicted
+++ resolved
@@ -219,13 +219,8 @@
         self.session_len = session_len
 
 
-<<<<<<< HEAD
 @MODELS.register_module(name='baichuan')
 class Baichuan(BaseModel):
-=======
-@MODELS.register_module(name='baichuan-7b')
-class Baichuan7B(BaseModel):
->>>>>>> cbb5a6c7
 
     def __init__(self, repetition_penalty=1.1, **kwargs):
         super().__init__(**kwargs)
@@ -260,8 +255,6 @@
                    f'{self.assistant}'
         else:
             return f'\n{self.user}{prompt}{self.eoh}\n{self.assistant}'
-<<<<<<< HEAD
-=======
 
     def messages2prompt(self, messages, sequence_start=True):
         """Return the prompt that is concatenated with other elements in the
@@ -285,7 +278,6 @@
             else:
                 ret += f'\n{self.user}{user}{self.eoh}\n{self.assistant}'
         return ret
->>>>>>> cbb5a6c7
 
     @property
     def stop_words(self):
@@ -391,8 +383,6 @@
         return f'\n{self.im_start}user\n{prompt}{self.im_end}' \
                f'\n{self.im_start}assistant\n'
 
-<<<<<<< HEAD
-=======
     def messages2prompt(self, messages, sequence_start=True):
         """Return the prompt that is concatenated with other elements in the
         chat template.
@@ -416,7 +406,6 @@
                        f'\n{self.im_start}assistant\n'
         return ret
 
->>>>>>> cbb5a6c7
     @property
     def stop_words(self):
         """Return the stop-words' token ids."""
