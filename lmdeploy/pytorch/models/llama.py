--- conflicted
+++ resolved
@@ -17,169 +17,6 @@
 class LlamaAttention(nn.Module):
     """Rewrite module of LlamaAttention."""
 
-<<<<<<< HEAD
-    def _load_weights(self, loader, rank: int, world_size: int,
-                      device: torch.device):
-        """load weights."""
-        for mod_name in ['q_proj', 'k_proj', 'v_proj']:
-            colwise_parallelize_linear(getattr(self, mod_name),
-                                       loader,
-                                       rank=rank,
-                                       world_size=world_size,
-                                       prefix=mod_name)
-        rowwise_parallelize_linear(self.o_proj,
-                                   loader,
-                                   rank=rank,
-                                   world_size=world_size,
-                                   prefix='o_proj')
-
-    @classmethod
-    def _distribute_output_fn(cls, outputs, **kwargs):
-        """Distribution output hook."""
-        dist.all_reduce(outputs[0])
-        return outputs
-
-    def _contiguous_batching_forward_default_impl(
-        self,
-        hidden_states: torch.Tensor,
-        position_ids: Optional[torch.LongTensor] = None,
-        past_key_value: Optional[Tuple[torch.Tensor]] = None,
-        output_attentions: bool = False,
-        attention_mask: Optional[torch.Tensor] = None,
-        world_size: int = 1,
-    ) -> Tuple[torch.Tensor, Optional[torch.Tensor],
-               Optional[Tuple[torch.Tensor]]]:
-        """default rewrite."""
-        context = self.context.context
-        kv_seq_length = context.kv_seq_length
-        q_seq_length = context.q_seq_length
-        q_start_loc = context.q_start_loc
-        block_offsets = context.block_offsets
-        max_q_seq_length = context.max_q_seq_length
-        max_kv_seq_length = context.max_kv_seq_length
-
-        num_heads = self.num_heads // world_size
-        num_kv_heads = self.num_key_value_heads // world_size
-        head_dim = self.head_dim
-        hidden_size = num_heads * head_dim
-
-        def __qkv_proj(hidden_states):
-            """qkv proj."""
-            query_states = self.q_proj(hidden_states)
-            key_states = self.k_proj(hidden_states)
-            value_states = self.v_proj(hidden_states)
-
-            return query_states, key_states, value_states
-
-        def __rotary_emb_fn_old(query_states, key_states, value_states):
-            """rotary embedding old."""
-            if max_kv_seq_length >= self.rotary_emb.max_seq_len_cached:
-                # create larger cache
-                cos, sin = self.rotary_emb(value_states,
-                                           seq_len=max_kv_seq_length + 128)
-            cos = self.rotary_emb.cos_cached
-            sin = self.rotary_emb.sin_cached
-            query_states, key_states = apply_rotary_pos_emb_old(
-                query_states,
-                key_states,
-                cos,
-                sin,
-                position_ids,
-                context.position_ids_1d,
-                q_embed=query_states,
-                k_embed=key_states,
-                context=context)
-            return query_states, key_states, value_states
-
-        def __rotary_emb_fn_438_naive(query_states, key_states, value_states):
-            """rotary embedding transformers>4.38."""
-            cos, sin = self.rotary_emb(value_states,
-                                       context.position_ids_1d[None])
-            cos = cos[0]
-            sin = sin[0]
-            query_states, key_states = apply_rotary_pos_emb(
-                query_states, key_states, cos, sin)
-            return query_states, key_states, value_states
-
-        def __rotary_emb_fn_438_fused(query_states, key_states, value_states):
-            scaling_factor = getattr(self.rotary_emb, 'scaling_factor', 1.0)
-            inv_freq = self.rotary_emb.inv_freq
-            query_states, key_states = fused_rotary_emb(
-                query_states[None],
-                key_states[None],
-                context.position_ids_1d[None],
-                inv_freq=inv_freq,
-                scaling_factor=scaling_factor,
-                out_q=query_states[None],
-                out_k=key_states[None])
-            return query_states[0], key_states[0], value_states
-
-        def __rotary_emb_fn_438(query_states, key_states, value_states):
-            rotary_name = type(self.rotary_emb).__name__
-            if rotary_name in [
-                    'LlamaRotaryEmbedding', 'LlamaLinearScalingRotaryEmbedding'
-            ]:
-                return __rotary_emb_fn_438_fused(query_states, key_states,
-                                                 value_states)
-            else:
-                return __rotary_emb_fn_438_naive(query_states, key_states,
-                                                 value_states)
-
-        def __rotary_emb_fn(query_states, key_states, value_states):
-            """rotary embedding."""
-            if TRANSFORMERS_VERSION >= VERSION_4_38_0:
-                return __rotary_emb_fn_438(query_states, key_states,
-                                           value_states)
-            else:
-                return __rotary_emb_fn_old(query_states, key_states,
-                                           value_states)
-
-        query_states, key_states, value_states = __qkv_proj(hidden_states)
-
-        query_states = query_states.view(-1, num_heads, head_dim)
-        key_states = key_states.view(-1, num_kv_heads, head_dim)
-        value_states = value_states.view(-1, num_kv_heads, head_dim)
-
-        query_states, key_states, value_states = __rotary_emb_fn(
-            query_states, key_states, value_states)
-
-        fill_kv_cache(
-            key_states,
-            value_states,
-            past_key_value[0],
-            past_key_value[1],
-            q_start_loc,
-            q_seq_length,
-            kv_seq_length=kv_seq_length,
-            max_q_seq_length=max_q_seq_length,
-            block_offsets=block_offsets,
-            k_scales_zeros=None
-            if len(past_key_value) == 2 else past_key_value[2],
-            v_scales_zeros=None
-            if len(past_key_value) == 2 else past_key_value[3],
-            quant_policy=0 if len(past_key_value) == 2 else past_key_value[4],
-        )
-
-        attn_output = query_states
-        paged_attention_fwd(
-            query_states,
-            past_key_value[0],
-            past_key_value[1],
-            attn_output,
-            block_offsets,
-            q_start_loc=q_start_loc,
-            q_seqlens=q_seq_length,
-            kv_seqlens=kv_seq_length,
-            max_seqlen=max_q_seq_length,
-            k_scales_zeros=None
-            if len(past_key_value) == 2 else past_key_value[2],
-            v_scales_zeros=None
-            if len(past_key_value) == 2 else past_key_value[3],
-            quant_policy=0 if len(past_key_value) == 2 else past_key_value[4],
-        )
-        attn_output = attn_output.reshape(*hidden_states.shape[:-1],
-                                          hidden_size)
-=======
     def __init__(self,
                  config: LlamaConfig,
                  dtype: torch.dtype = None,
@@ -205,7 +42,6 @@
 
         # rotary embedding
         self.apply_rotary_pos_emb = ApplyRotaryEmb()
->>>>>>> e8a1a33a
 
         # attention
         self.attn_fwd = Attention(
@@ -257,6 +93,11 @@
             past_key_value[0],
             past_key_value[1],
             attn_metadata,
+            k_scales_zeros=None
+            if len(past_key_value) == 2 else past_key_value[2],
+            v_scales_zeros=None
+            if len(past_key_value) == 2 else past_key_value[3],
+            quant_policy=0 if len(past_key_value) == 2 else past_key_value[4],
             inplace=True,
         )
         attn_output = attn_output.reshape(*hidden_states.shape[:-1], -1)
