--- conflicted
+++ resolved
@@ -3,157 +3,6 @@
 
 import torch
 from torch import nn
-<<<<<<< HEAD
-from transformers.modeling_outputs import BaseModelOutputWithPast
-
-from ..kernels import apply_rotary_pos_emb, fill_kv_cache, paged_attention_fwd
-from ..weight_loader.dist_utils import (colwise_parallelize_linear,
-                                        rowwise_parallelize_linear)
-
-
-class PatchedInternLM2Attention(nn.Module):
-
-    def _load_weights(self, loader, rank: int, world_size: int,
-                      device: torch.device):
-        """load weights."""
-        for mod_name in ['wqkv']:
-            colwise_parallelize_linear(getattr(self, mod_name),
-                                       loader,
-                                       rank=rank,
-                                       world_size=world_size,
-                                       prefix=mod_name)
-        for mod_name in ['wo']:
-            rowwise_parallelize_linear(getattr(self, mod_name),
-                                       loader,
-                                       rank=rank,
-                                       world_size=world_size,
-                                       prefix=mod_name)
-
-    @classmethod
-    def _distribute_output_fn(cls, outputs, **kwargs):
-        """Distribution output hook."""
-        dist.all_reduce(outputs[0])
-        return outputs
-
-    def _contiguous_batching_forward_impl(
-        self,
-        hidden_states: torch.Tensor,
-        position_ids: Optional[torch.LongTensor] = None,
-        past_key_value: Optional[Tuple[torch.Tensor]] = None,
-        output_attentions: bool = False,
-        world_size: int = 1,
-    ) -> Tuple[torch.Tensor, Optional[torch.Tensor],
-               Optional[Tuple[torch.Tensor]]]:
-        """Rewrite implementation of LlamaAttention.forward.
-
-        Add continuous batching support. Add paged attention support. TP
-        support.
-        """
-        context = self.context.context
-        q_start_loc = context.q_start_loc
-        q_seq_length = context.q_seq_length
-        kv_seq_length = context.kv_seq_length
-        block_offsets = context.block_offsets
-        max_q_seq_length = context.max_q_seq_length
-        position_ids_1d = context.position_ids_1d
-        max_kv_seq_length = context.max_kv_seq_length
-
-        def __qkv_proj(hidden_states):
-            """qkv_proj."""
-            qkv_states = self.wqkv(hidden_states)
-            qkv_states = rearrange(
-                qkv_states,
-                'b q (h gs d) -> (b q) h gs d',
-                gs=2 + self.num_key_value_groups,
-                d=self.head_dim,
-            )
-            query_states = qkv_states[..., :self.num_key_value_groups, :]
-            query_states = query_states.flatten(1, 2)
-            key_states = qkv_states[..., -2, :]
-            value_states = qkv_states[..., -1, :]
-            return query_states, key_states, value_states
-
-        def __rotary_emb_fn(query_states, key_states, value_states):
-            """rotary embedding func."""
-            # compat
-            if not hasattr(self, '_use_old_rotary_emb'):
-                import inspect
-                args = inspect.getargspec(self.rotary_emb.forward)[0]
-                self._use_old_rotary_emb = 'seq_len' in args
-
-            if not hasattr(context, '_cos'):
-                if self._use_old_rotary_emb:
-                    kwargs = dict(seq_len=max_kv_seq_length)
-                else:
-                    kwargs = dict(position_ids=position_ids_1d[None])
-
-                cos, sin = self.rotary_emb(value_states.transpose(0, 1),
-                                           **kwargs)
-                context._cos = cos
-                context._sin = sin
-            else:
-                cos = context._cos
-                sin = context._sin
-
-            if self._use_old_rotary_emb:
-                _position_ids_1d = position_ids_1d
-            else:
-                _position_ids_1d = torch.arange(0,
-                                                len(position_ids_1d),
-                                                device=query_states.device)
-            query_states, key_states = apply_rotary_pos_emb(
-                query_states,
-                key_states,
-                cos,
-                sin,
-                position_ids,
-                position_ids_1d=_position_ids_1d,
-                q_embed=query_states,
-                k_embed=key_states)
-            return query_states, key_states, value_states
-
-        query_states, key_states, value_states = __qkv_proj(hidden_states)
-
-        query_states, key_states, value_states = __rotary_emb_fn(
-            query_states, key_states, value_states)
-
-        fill_kv_cache(
-            key_states,
-            value_states,
-            past_key_value[0],
-            past_key_value[1],
-            q_start_loc,
-            q_seq_length,
-            kv_seq_length=kv_seq_length,
-            max_q_seq_length=max_q_seq_length,
-            block_offsets=block_offsets,
-            k_scales_zeros=None
-            if len(past_key_value) == 2 else past_key_value[2],
-            v_scales_zeros=None
-            if len(past_key_value) == 2 else past_key_value[3],
-            quant_policy=0 if len(past_key_value) == 2 else past_key_value[4],
-        )
-
-        attn_output = query_states
-        paged_attention_fwd(
-            query_states,
-            past_key_value[0],
-            past_key_value[1],
-            attn_output,
-            block_offsets,
-            q_start_loc=q_start_loc,
-            q_seqlens=q_seq_length,
-            kv_seqlens=kv_seq_length,
-            max_seqlen=max_q_seq_length,
-            k_scales_zeros=None
-            if len(past_key_value) == 2 else past_key_value[2],
-            v_scales_zeros=None
-            if len(past_key_value) == 2 else past_key_value[3],
-            quant_policy=0 if len(past_key_value) == 2 else past_key_value[4],
-        )
-        # print(attn_output.sum())
-        attn_output = attn_output.reshape(*hidden_states.shape[:-1], -1)
-=======
 from transformers.configuration_utils import PretrainedConfig
 
 from lmdeploy.pytorch.model_inputs import StepContext, StepContextManager
@@ -192,7 +41,6 @@
 
         # rotary embedding
         self.apply_rotary_pos_emb = ApplyRotaryEmb()
->>>>>>> e8a1a33a
 
         # attention
         self.attn_fwd = Attention(
@@ -243,6 +91,11 @@
             past_key_value[0],
             past_key_value[1],
             attn_metadata,
+            k_scales_zeros=None
+            if len(past_key_value) == 2 else past_key_value[2],
+            v_scales_zeros=None
+            if len(past_key_value) == 2 else past_key_value[3],
+            quant_policy=0 if len(past_key_value) == 2 else past_key_value[4],
             inplace=True,
         )
         attn_output = attn_output.reshape(*hidden_states.shape[:-1], -1)
