--- conflicted
+++ resolved
@@ -1,12 +1,4 @@
 # Copyright (c) OpenMMLab. All rights reserved.
-<<<<<<< HEAD
-from .convert2qmodules import convert_to_qmodules
-from .patch import patch
-from .q_modules import QLayerNorm, QLinear, QRMSNorm
+from .q_modules import QLinear, QRMSNorm, QLayerNorm
 
-__all__ = ['patch', 'QLinear', 'QRMSNorm', 'QLayerNorm', 'convert_to_qmodules']
-=======
-from .q_modules import QLinear, QRMSNorm
-
-__all__ = ['QLinear', 'QRMSNorm']
->>>>>>> e2aa4bd7
+__all__ = ['QLinear', 'QRMSNorm', 'QLayerNorm']