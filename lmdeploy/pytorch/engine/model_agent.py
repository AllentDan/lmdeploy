# Copyright (c) OpenMMLab. All rights reserved.
import asyncio
import atexit
import os
from datetime import timedelta
from typing import Any, Callable, Dict, List

import torch
import torch.distributed as dist
from torch import multiprocessing as mp

from lmdeploy.utils import get_logger

from ..adapter.adapter import AdapterWeightMap
from ..backends import get_backend
from ..config import BackendConfig, CacheConfig, ModelConfig
from ..devices import DeviceContext, get_device_manager
<<<<<<< HEAD
from ..models import convert_to_qmodules
from ..models.patch import patch, update_model
=======
from ..model_inputs import ModelInputs
from ..models.patch import (add_adapters, build_patched_model,
                            update_custom_module_map)
>>>>>>> e2aa4bd7
from ..utils import get_gpu_memory
from ..weight_loader.model_weight_loader import load_model_weights
from .cache_engine import CacheEngine

logger = get_logger('lmdeploy')


def _update_cache_config(model_config: ModelConfig,
                         cache_config: CacheConfig,
                         gpu_id: int = 0,
                         host_mem_size: int = 4 * (1 << 30),
                         world_size: int = 1):
    """Update the gpu mem and cpu mem according to model info.

    Args:
        model_config (ModelConfig): The config of the model.
        cache_config (CacheConfig): The config of the cache info.
        gpu_id (int): The GPU id to use.
    """

    def __get_runtime_size(num_free_gpu_mem: int, cache_block_size: int,
                           vocal_size: int):
        """find best prefill num."""
        cache_max_entry_count = cache_config.cache_max_entry_count
        max_prefill_token_num = cache_config.max_prefill_token_num
        runtime_cache_size = 0
        while max_prefill_token_num > 0:
            # lm_head output(2) + to float(4) + estimated misc(1) = 7
            runtime_cache_size = int(max_prefill_token_num * vocal_size * 7)
            num_available = (num_free_gpu_mem -
                             runtime_cache_size) * cache_max_entry_count
            if int(num_available) // cache_block_size >= 16:
                break
            max_prefill_token_num = max_prefill_token_num // 2
        return runtime_cache_size, max_prefill_token_num

    def __get_free_gpu_mem_size(cache_block_size: int):
        """get free gpu memory size."""
        torch.cuda.empty_cache()
        gpu_mem_physical_free, _ = get_gpu_memory(gpu_id)
        logger.debug(f'device<{gpu_id}> free gpu memory:'
                     f' {gpu_mem_physical_free>>20} mb')
        vocal_size = model_config.vocab_size

        runtime_cache_size, max_prefill_token_num = __get_runtime_size(
            gpu_mem_physical_free, cache_block_size, vocal_size)
        if cache_config.max_prefill_token_num != max_prefill_token_num:
            if max_prefill_token_num <= 0:
                raise RuntimeError('No enough gpu memory for runtime.')
            cache_config.max_prefill_token_num = max_prefill_token_num
            logger.warning(f'device<{gpu_id}> No enough memory. '
                           'update max_prefill_token_num='
                           f'{max_prefill_token_num}')
        gpu_mem_physical_free -= runtime_cache_size
        logger.debug('estimated max runtime memory:'
                     f' {runtime_cache_size>>20} mb')
        return gpu_mem_physical_free * cache_config.cache_max_entry_count

    def __adjust_block_size():
        """adjust block_size."""
        # TODO: support kernel with both large head dim and large block size.
        if model_config.k_head_dim >= 512 and cache_config.block_size > 32:
            cache_config.block_size = 32
            rank = 0
            if dist.is_initialized():
                rank = dist.get_rank()
            if rank == 0:
                logger.warning(
                    f'Update `block_size={cache_config.block_size}`'
                    f' for large `head_dim={model_config.k_head_dim}`.')

    __adjust_block_size()

    cache_block_size = CacheEngine.get_cache_block_size(
        cache_config.block_size, model_config, world_size)
    gpu_mem = __get_free_gpu_mem_size(cache_block_size)
    cpu_mem = host_mem_size
    if cache_config.num_cpu_blocks == 0:
        cache_config.num_cpu_blocks = int(cpu_mem / cache_block_size)
        if cache_config.num_cpu_blocks <= 0:
            raise RuntimeError('No enough host memory for kv cache.')
    if cache_config.num_gpu_blocks == 0:
        cache_config.num_gpu_blocks = int(gpu_mem / cache_block_size)
        if cache_config.num_gpu_blocks <= 0:
            raise RuntimeError('No enough gpu memory for kv cache.')
    cache_config.window_size = model_config.sliding_window

    logger.debug('block num: {}'.format(cache_config.num_gpu_blocks))


def cache_swapping(cache_engine: CacheEngine, swap_in_map: dict,
                   swap_out_map: dict):
    """perform cache swapping."""
    issued_cache_op = False
    if len(swap_in_map) > 0:
        cache_engine.swap_in(swap_in_map)
        issued_cache_op = True
    if len(swap_out_map) > 0:
        cache_engine.swap_out(swap_out_map)
        issued_cache_op = True

    if issued_cache_op:
        cache_events = cache_engine.events
        for event in cache_events:
            event.wait()


@torch.inference_mode()
def model_forward(
    model: torch.nn.Module,
    inputs: ModelInputs,
    cache_engine: CacheEngine,
    world_size: int = 1,
    stream: torch.cuda.Stream = None,
):
    """perform model forward."""
    stream = stream or torch.cuda.current_stream()
    with torch.cuda.stream(stream):
        # forward
        inputs = inputs.to_device('cuda')
        ctx_mgr = model.ctx_mgr
        context = ctx_mgr.build_context(
            inputs=inputs,
            world_size=world_size,
            kv_caches=cache_engine.gpu_cache,
        )
        if inputs.adapter_info is not None:
            inputs.adapter_info.update_offsets(model.rank_offsets)
        with ctx_mgr.context(context):
            input_dict = model.prepare_inputs_for_generation(
                past_key_values=cache_engine.gpu_cache,
                context=context,
            )
            output = model(**input_dict)
    return dict(logits=output)


def _get_indexed_lora_linears(model):
    """get indexed lora linears."""
    from ..adapter.adapter import get_indexed_lora_linears
    if hasattr(model, 'get_model'):
        model = model.get_model()
    return get_indexed_lora_linears(model)


def _get_lora_target_info(model, adapters: Dict[str, str]):
    """get lora linear info."""
    from ..adapter.adapter import get_lora_target_info
    if hasattr(model, 'get_model'):
        model = model.get_model()
    return get_lora_target_info(model, adapters)


SwapMap = Dict[int, int]


class AutoModelAgent:
    """Base model agent."""

    def __init__(self, model_config: ModelConfig, cache_config: CacheConfig):
        self.model_config = model_config
        self.cache_config = cache_config

    def get_lora_target_info(self):
        """get lora linear info."""
        raise NotImplementedError('Not implemented')

    def get_block_numel(self):
        """get block nelement."""
        raise NotImplementedError('Not implemented')

    def paging_adapters(self, weight_maps: List[AdapterWeightMap]):
        """paging adapter."""
        raise NotImplementedError('Not implemented.')

    async def async_forward(self, inputs: ModelInputs, swap_in_map: SwapMap,
                            swap_out_map: SwapMap):
        """model forward.

        Args:
            inputs (Dict): The input data comes from _make_inputs.
            swap_in_map (SwapMap): Cache maps to swap in.
            swap_out_map (SwapMap): Cache maps to swap out.
        """
        raise NotImplementedError('Not implemented.')

    def forward(self, inputs: ModelInputs, swap_in_map: SwapMap,
                swap_out_map: SwapMap):
        """model forward.

        Args:
            inputs (Dict): The input data comes from _make_inputs.
            swap_in_map (SwapMap): Cache maps to swap in.
            swap_out_map (SwapMap): Cache maps to swap out.
        """
        raise NotImplementedError('Not implemented.')


class BaseModelAgent(AutoModelAgent):
    """Base model agent.

    load model on local gpu

    Args:
        model_path (str): The hugging face model path.
        model_config (ModelConfig): The config of the model.
        cache_config (CacheConfig): The config of the cache info.
        trust_remote_code (bool): Trust remote code
    """

    def __init__(self,
                 model_path: str,
                 model_config: ModelConfig,
                 cache_config: CacheConfig,
                 backend_config: BackendConfig,
                 adapters: Dict[str, str] = None,
                 trust_remote_code: bool = True):
        super().__init__(model_config=model_config, cache_config=cache_config)
        device = 'cuda'
        self.backend_config = backend_config
        self._adapters = adapters

        self.patched_model = self._build_model(model_path, device=device)

        _update_cache_config(model_config, cache_config)

        backend = get_backend()
        self.patched_model = backend.build_graph_runner(
            self.patched_model,
            model_config=model_config,
            cache_config=cache_config,
            backend_config=backend_config,
            device=device)

        self.cache_engine = CacheEngine(cache_config, model_config)

        self._target_infos = None
        if adapters is not None:
            self._target_infos = add_adapters(self.patched_model,
                                              self.cache_engine.gpu_cache,
                                              adapters=adapters)

        self.stream = torch.cuda.Stream()

    def _build_model(self, model_path: str, device: torch.device = 'cuda'):
        """build patched model."""
<<<<<<< HEAD
        from accelerate import init_empty_weights, load_checkpoint_and_dispatch
        with init_empty_weights(), warnings.catch_warnings():
            warnings.simplefilter('ignore')
            self.model_config.init_kwargs['empty_init'] = True
            hf_model = self.model_config.auto_model_cls.from_pretrained(
                model_path, trust_remote_code=trust_remote_code)
        hf_model.eval()
        hf_model.config.use_cache = True
        # build for vlm model
        _remove_unused_modules(hf_model, self.model_config)
        # w8a8
        if getattr(hf_model.config, 'lmdeploy_quant_config',
                   {}).get('quant_method', None) == 'smooth_quant':
            convert_to_qmodules(hf_model)
        load_checkpoint_and_dispatch(model=hf_model,
                                     checkpoint=model_path,
                                     device_map={'': 'cuda'},
                                     dtype=torch_dtype)

        if adapters:
            _load_adapters(hf_model, adapters)

        patched_model = patch(hf_model, _PATCH_ARG_NAMES)
        update_model(patched_model)

        if adapters:
            _unparam_lora_weight(patched_model)

=======
        custom_module_map = self.model_config.custom_module_map
        if custom_module_map is not None:
            update_custom_module_map(custom_module_map)
        logger.info('build model.')
        patched_model = build_patched_model(self.model_config, device=device)
        logger.info('loading weights.')
        load_model_weights(patched_model, model_path, device=device)
>>>>>>> e2aa4bd7
        return patched_model

    def get_lora_target_info(self):
        """get lora linear info."""
        return self._target_infos

    def get_block_numel(self):
        """get block nelement."""
        k_cache = self.cache_engine.local_gpu_cache[0][0]
        return k_cache[0].numel()

    def paging_adapters(self, weight_maps: List[AdapterWeightMap]):
        """paging adapter."""
        logger.info('paging adapters.')
        cpu_caches = self.cache_engine.cpu_cache
        cpu_caches = [(kcache.flatten(1, -1), vcache.flatten(1, -1))
                      for kcache, vcache in cpu_caches]
        for weight_map in weight_maps:
            weight_map.cache_adapter(cpu_caches)

    def _forward_impl(self, inputs: ModelInputs, swap_in_map: SwapMap,
                      swap_out_map: SwapMap):
        cache_swapping(self.cache_engine,
                       swap_in_map=swap_in_map,
                       swap_out_map=swap_out_map)
        output = model_forward(
            self.patched_model,
            inputs,
            self.cache_engine,
            world_size=1,
            stream=self.stream,
        )
        return output

    def forward(self, inputs: ModelInputs, swap_in_map: SwapMap,
                swap_out_map: SwapMap):
        """model forward.

        Args:
            inputs (Dict): The input data comes from _make_inputs.
            swap_in_map (SwapMap): Cache maps to swap in.
            swap_out_map (SwapMap): Cache maps to swap out.
        """
        output = self._forward_impl(inputs,
                                    swap_in_map=swap_in_map,
                                    swap_out_map=swap_out_map)
        self.stream.synchronize()
        return output

    async def async_forward(self, inputs: ModelInputs, swap_in_map: SwapMap,
                            swap_out_map: SwapMap):
        """model forward.

        Args:
            inputs (Dict): The input data comes from _make_inputs.
            swap_in_map (SwapMap): Cache maps to swap in.
            swap_out_map (SwapMap): Cache maps to swap out.
        """
        output = self._forward_impl(inputs,
                                    swap_in_map=swap_in_map,
                                    swap_out_map=swap_out_map)
        await asyncio.get_event_loop().run_in_executor(None,
                                                       self.stream.synchronize)
        return output


@torch.inference_mode()
def _tp_build_model(
    rank: int,
    model_path: str,
    model_config: ModelConfig,
    cache_config: CacheConfig,
    backend_config: BackendConfig,
    adapters: Dict[str, str],
    world_size: int,
):
    """build tensor parallel model."""

    patched_model = None
    cache_engine = None

    def _broadcast_config(cache_config):
        """broadcast cache config, use minimum cache."""
        if rank == 0:
            gathered_configs = [None] * world_size
            dist.gather_object(cache_config, gathered_configs)
            num_gpu_blocks_list = [
                config.num_gpu_blocks for config in gathered_configs
            ]
            num_cpu_blocks_list = [
                config.num_cpu_blocks for config in gathered_configs
            ]
            min_num_gpu_blocks = min(num_gpu_blocks_list)
            min_num_cpu_blocks = min(num_cpu_blocks_list)
            cache_config.num_cpu_blocks = min_num_cpu_blocks
            cache_config.num_gpu_blocks = min_num_gpu_blocks
            config_list = [cache_config]
        else:
            gathered_configs = None
            dist.gather_object(cache_config, gathered_configs)
            config_list = [None]
        dist.broadcast_object_list(config_list)
        return config_list[0]

    try:
        device_map = torch.device('cuda')

        custom_module_map = model_config.custom_module_map
        if custom_module_map is not None:
            update_custom_module_map(custom_module_map)
        if rank == 0:
            logger.info('build model.')
        patched_model = build_patched_model(model_config, device=device_map)
        if rank == 0:
            logger.info('loading weights.')
        load_model_weights(patched_model, model_path, device=device_map)

        _update_cache_config(model_config,
                             cache_config,
                             gpu_id=rank,
                             world_size=world_size)

        backend = get_backend()
        patched_model = backend.build_graph_runner(
            patched_model,
            model_config=model_config,
            cache_config=cache_config,
            backend_config=backend_config,
            device='cuda')

        cache_config = _broadcast_config(cache_config)
        cache_engine = CacheEngine(cache_config,
                                   model_config,
                                   rank=rank,
                                   world_size=world_size)
        target_infos = None
        if adapters is not None:
            target_infos = add_adapters(patched_model,
                                        cache_engine.gpu_cache,
                                        adapters=adapters)

    except Exception as e:
        raise e

    return patched_model, cache_engine, cache_config, target_infos


def _broadcast_inputs(rank: int, inputs: Any, stream: torch.cuda.Stream):
    """get input tensor parallel."""
    # broadcast meta info
    if rank != 0:
        inputs = [None, None, None, None]

    with torch.cuda.stream(stream):
        dist.broadcast_object_list(inputs)
    return inputs


@torch.inference_mode()
def _tp_paging_adapters(
    rank: int,
    cache_engine: CacheEngine,
    weight_maps: AdapterWeightMap = None,
):
    """tp paging adapters."""

    def __get_weight_map(weight_maps):
        """get weight map."""
        if rank == 0:
            assert weight_maps is not None
            dist_obj = [weight_maps]
        else:
            dist_obj = [None]
        dist.broadcast_object_list(dist_obj)
        return dist_obj[0]

    def __paging(weight_maps):
        """paging."""
        cpu_caches = cache_engine.cpu_cache
        cpu_caches = [(kcache.flatten(1, -1), vcache.flatten(1, -1))
                      for kcache, vcache in cpu_caches]
        for weight_map in weight_maps:
            weight_map.cache_adapter(cpu_caches)

    weight_maps = __get_weight_map(weight_maps)

    if len(weight_maps) > 0:
        __paging(weight_maps)


def _tp_model_loop(
    rank: int,
    model_path: str,
    model_config: ModelConfig,
    cache_config: CacheConfig,
    backend_config: BackendConfig,
    adapters: Dict[str, str],
    world_size: int,
    trust_remote_code: bool = True,
):
    """Start model loops for tensor parallel model inference.

    Args:
        rank (int): Distribution rank.
        model_path (int): Path of the hugging face model. Could be
            local or online.
        model_config (ModelConfig): The config of the model.
        cache_config (CacheConfig): The config of the cache.
        in_que (mp.Queue): Input queue. Used to receive model input.
        out_que (mp.Queue): Output queue. Used to send the model output.
        world_size (int): The distribution world size.
    """
    stream = torch.cuda.Stream()
    patched_model, cache_engine, _, _ = _tp_build_model(rank,
                                                        model_path,
                                                        model_config,
                                                        cache_config,
                                                        backend_config,
                                                        adapters=adapters,
                                                        world_size=world_size)

    if adapters:
        _tp_paging_adapters(rank, cache_engine=cache_engine, weight_maps=None)

    while True:
        inputs, swap_in_map, swap_out_map, exit_flag = _broadcast_inputs(
            rank, None, stream)

        if exit_flag:
            break

        cache_swapping(cache_engine,
                       swap_in_map=swap_in_map,
                       swap_out_map=swap_out_map)

        model_forward(
            patched_model,
            inputs,
            cache_engine,
            world_size=world_size,
            stream=stream,
        )


def _start_tp_process(proc_id: int,
                      world_size: int,
                      func: Callable,
                      device_context: DeviceContext,
                      args: List = None,
                      kwargs: Dict = None):
    """Start the tensor parallel process.

    Args:
        rank (int): The distribution rank.
        world_size (int): The distribution world size.
        func (Callable): The function to be called in the process.
        args (List): The arguments of the func.
        kwargs (Dict): The keyword arguments of the func.
    """
    rank = proc_id + 1
    try:
        from lmdeploy.pytorch.check_env import check_env_deeplink
        check_env_deeplink(device_context.device_type)
        dist.init_process_group('nccl',
                                rank=rank,
                                world_size=world_size,
                                timeout=timedelta(days=35600))
        torch.cuda.set_device(rank)
        with get_device_manager().context(
                device_context), torch.inference_mode():
            args = args or tuple()
            kwargs = kwargs or dict()
            func(rank, *args, **kwargs)
    except Exception as e:
        from traceback import print_exc
        logger.error(f'Rank[{rank}] failed.')
        print_exc()
        if dist.is_initialized():
            dist.destroy_process_group()
        raise e


def _check_context_alive(mp_context: mp.ProcessContext):
    """check context alive."""
    procs: List[mp.Process] = mp_context.processes
    failed_ranks = list(idx for idx, p in enumerate(procs) if not p.is_alive())
    if len(failed_ranks) > 0:
        for p in procs:
            if p.is_alive():
                p.terminate()
            else:
                p.close()
        logger.error(f'TP process Rank{failed_ranks} failed.')
        exit(1)


def _find_available_port() -> bool:
    """find available port."""
    import socket
    port = 29500
    while True:
        with socket.socket(socket.AF_INET, socket.SOCK_STREAM) as s:
            if s.connect_ex(('localhost', port)) != 0:
                return port
            port += 1


class TPModelAgent(AutoModelAgent):
    """Tensor Parallelism model agent.

    load model on multiple GPUs

    Args:
        model_path (str): The hugging face model path.
        model_config (ModelConfig): The config of the model.
        cache_config (CacheConfig): The config of the cache info.
        trust_remote_code (bool): Trust remote code
    """

    def __init__(self,
                 model_path: str,
                 model_config: ModelConfig,
                 cache_config: CacheConfig,
                 backend_config: BackendConfig,
                 world_size: int,
                 adapters: Dict[str, str] = None,
                 trust_remote_code: bool = True) -> None:
        import signal

        def __signal_term_handler(sig, frame):
            """sigterm handler."""
            if hasattr(self, 'mp_context'):
                procs = self.mp_context.processes
                for p in procs:
                    if p.is_alive():
                        p.kill()
            logger.error(f'Get signal[{sig}], kill all processes.')
            signal.signal(sig, signal.SIG_DFL)
            signal.raise_signal(sig)

        super().__init__(model_config=model_config, cache_config=cache_config)

        signal.signal(signal.SIGTERM, __signal_term_handler)

        self.mp_ctx = mp.get_context('spawn')
        self.world_size = world_size
        self.backend_config = backend_config

        self._start_sub_process(model_path,
                                model_config=model_config,
                                cache_config=cache_config,
                                backend_config=backend_config,
                                adapters=adapters,
                                world_size=world_size,
                                trust_remote_code=trust_remote_code)

        model, cache_engine, cache_config, target_infos = self._build_model(
            model_path=model_path,
            model_config=model_config,
            cache_config=cache_config,
            backend_config=backend_config,
            adapters=adapters,
            world_size=world_size,
        )
        self.patched_model = model
        self.cache_config = cache_config
        self.cache_engine = cache_engine
        self._target_infos = target_infos
        self.stream = torch.cuda.Stream()

    def _start_sub_process(self, model_path: str, model_config: ModelConfig,
                           cache_config: CacheConfig,
                           backend_config: BackendConfig, adapters: Dict[str,
                                                                         str],
                           world_size: int, trust_remote_code: bool):
        """Start tensor parallel sub process."""
        port = _find_available_port()
        os.environ.setdefault('MASTER_ADDR', '127.0.0.1')
        os.environ.setdefault('MASTER_PORT', str(port))
        addr = os.environ['MASTER_ADDR']
        port = os.environ['MASTER_PORT']
        logger.info(f'MASTER_ADDR={addr}, MASTER_PORT={port}')

        device_context = get_device_manager().current_context()
        self.mp_context = mp.spawn(
            _start_tp_process,
            args=(
                world_size,
                _tp_model_loop,
                device_context,
                (model_path, ),
                dict(model_config=model_config,
                     cache_config=cache_config,
                     backend_config=backend_config,
                     adapters=adapters,
                     world_size=world_size,
                     trust_remote_code=trust_remote_code),
            ),
            nprocs=world_size - 1,
            join=False,
            daemon=True,
        )
        _check_context_alive(self.mp_context)

        rank = 0
        try:
            dist.init_process_group('nccl',
                                    rank=rank,
                                    world_size=world_size,
                                    timeout=timedelta(days=35600))
        except Exception as e:
            from traceback import print_exc
            logger.error(f'Rank[{rank}] failed.')
            print_exc()
            if dist.is_initialized():
                dist.destroy_process_group()
            raise e
        # Please see Note [Exit By Sending Exit Flag]
        atexit.register(_exit_by_sending_exit_flag, rank, self)

    @torch.inference_mode()
    def _build_model(
        self,
        model_path: str,
        model_config: ModelConfig,
        cache_config: CacheConfig,
        backend_config: BackendConfig,
        adapters: Dict[str, str],
        world_size: int,
    ):
        """build model."""
        _check_context_alive(self.mp_context)
        rank = 0
        model, cache_engine, cache_config, target_infos = _tp_build_model(
            rank,
            model_path=model_path,
            model_config=model_config,
            cache_config=cache_config,
            backend_config=backend_config,
            adapters=adapters,
            world_size=world_size,
        )

        return model, cache_engine, cache_config, target_infos

    def get_lora_target_info(self):
        """get lora linear info."""
        return self._target_infos

    def get_block_numel(self):
        """get block nelement."""
        k_cache = self.cache_engine.local_gpu_cache[0][0]
        return k_cache[0].numel()

    def paging_adapters(self, weight_maps: List[AdapterWeightMap]):
        """load adapter."""
        if not weight_maps:
            return
        _check_context_alive(self.mp_context)
        rank = 0
        logger.info('paging adapters.')
        _tp_paging_adapters(rank, self.cache_engine, weight_maps)

    def _forward_impl(self, inputs: ModelInputs, swap_in_map: SwapMap,
                      swap_out_map: SwapMap):
        """forward impl."""
        _check_context_alive(self.mp_context)
        rank = 0
        exit_flag = False
        _broadcast_inputs(rank, [inputs, swap_in_map, swap_out_map, exit_flag],
                          self.stream)
        cache_swapping(self.cache_engine,
                       swap_in_map=swap_in_map,
                       swap_out_map=swap_out_map)
        output = model_forward(
            self.patched_model,
            inputs,
            self.cache_engine,
            world_size=1,
            stream=self.stream,
        )
        return output

    def forward(self, inputs: ModelInputs, swap_in_map: SwapMap,
                swap_out_map: SwapMap):
        """model forward.

        Args:
            inputs (Dict): The input data comes from _make_inputs.
            swap_in_map (SwapMap): Cache maps to swap in.
            swap_out_map (SwapMap): Cache maps to swap out.
        """
        output = self._forward_impl(inputs,
                                    swap_in_map=swap_in_map,
                                    swap_out_map=swap_out_map)
        self.stream.synchronize()
        return output

    async def async_forward(self, inputs: ModelInputs, swap_in_map: SwapMap,
                            swap_out_map: SwapMap):
        """model forward.

        Args:
            inputs (Dict): The input data comes from _make_inputs.
            swap_in_map (SwapMap): Cache maps to swap in.
            swap_out_map (SwapMap): Cache maps to swap out.
        """
        output = self._forward_impl(inputs,
                                    swap_in_map=swap_in_map,
                                    swap_out_map=swap_out_map)
        await asyncio.get_event_loop().run_in_executor(None,
                                                       self.stream.synchronize)
        return output


def _exit_by_sending_exit_flag(rank: int, agent: TPModelAgent):
    """[Note] Exit By Sending Exit Flag: the registration to `atexit` of this
    function should be called after importing torch.multiprocessing and the
    initialization of distributed process group."""
    if not hasattr(agent, 'stream'):
        # agent is not initialized, just exits normally
        if hasattr(agent, 'patched_model'):
            del agent.patched_model
        return

    import sys
    if agent.backend_config.device_type == 'ascend' \
            and 'uvicorn.server' in sys.modules:
        # Workaround for CLI serve mode with device_type ascend:
        # using uvicorn server causes ascend low-level backend of subprocesses
        # corrupted, and using _broadcast_inputs in this case leads to
        # main process hanging, just exits normally
        del agent.patched_model
        return

    # send exit_flag to all subprocess relying on all subprocess are alive
    # and wait at _broadcast_inputs
    exit_flag = True
    _broadcast_inputs(rank, [None, None, None, exit_flag], agent.stream)
    agent.stream.synchronize()

    del agent.patched_model


def build_model_agent(model_path: str,
                      cache_config: CacheConfig,
                      backend_config: BackendConfig,
                      trust_remote_code: bool,
                      adapters: Dict[str, str] = None,
                      tp: int = 1,
                      custom_module_map: str = None):
    """create model agent."""
    model_config = ModelConfig.from_pretrained(
        model_path, trust_remote_code=trust_remote_code)
    model_config.custom_module_map = custom_module_map
    if tp == 1:
        model_agent = BaseModelAgent(model_path,
                                     model_config=model_config,
                                     cache_config=cache_config,
                                     backend_config=backend_config,
                                     adapters=adapters,
                                     trust_remote_code=trust_remote_code)
    else:
        model_agent = TPModelAgent(model_path,
                                   model_config=model_config,
                                   cache_config=cache_config,
                                   backend_config=backend_config,
                                   world_size=tp,
                                   adapters=adapters,
                                   trust_remote_code=trust_remote_code)
    return model_agent<|MERGE_RESOLUTION|>--- conflicted
+++ resolved
@@ -15,14 +15,10 @@
 from ..backends import get_backend
 from ..config import BackendConfig, CacheConfig, ModelConfig
 from ..devices import DeviceContext, get_device_manager
-<<<<<<< HEAD
-from ..models import convert_to_qmodules
-from ..models.patch import patch, update_model
-=======
+from ..models.q_modules import convert_to_qmodules
 from ..model_inputs import ModelInputs
 from ..models.patch import (add_adapters, build_patched_model,
                             update_custom_module_map)
->>>>>>> e2aa4bd7
 from ..utils import get_gpu_memory
 from ..weight_loader.model_weight_loader import load_model_weights
 from .cache_engine import CacheEngine
@@ -269,44 +265,17 @@
 
     def _build_model(self, model_path: str, device: torch.device = 'cuda'):
         """build patched model."""
-<<<<<<< HEAD
-        from accelerate import init_empty_weights, load_checkpoint_and_dispatch
-        with init_empty_weights(), warnings.catch_warnings():
-            warnings.simplefilter('ignore')
-            self.model_config.init_kwargs['empty_init'] = True
-            hf_model = self.model_config.auto_model_cls.from_pretrained(
-                model_path, trust_remote_code=trust_remote_code)
-        hf_model.eval()
-        hf_model.config.use_cache = True
-        # build for vlm model
-        _remove_unused_modules(hf_model, self.model_config)
-        # w8a8
-        if getattr(hf_model.config, 'lmdeploy_quant_config',
-                   {}).get('quant_method', None) == 'smooth_quant':
-            convert_to_qmodules(hf_model)
-        load_checkpoint_and_dispatch(model=hf_model,
-                                     checkpoint=model_path,
-                                     device_map={'': 'cuda'},
-                                     dtype=torch_dtype)
-
-        if adapters:
-            _load_adapters(hf_model, adapters)
-
-        patched_model = patch(hf_model, _PATCH_ARG_NAMES)
-        update_model(patched_model)
-
-        if adapters:
-            _unparam_lora_weight(patched_model)
-
-=======
         custom_module_map = self.model_config.custom_module_map
         if custom_module_map is not None:
             update_custom_module_map(custom_module_map)
         logger.info('build model.')
         patched_model = build_patched_model(self.model_config, device=device)
+        # w8a8
+        if getattr(self.model_config, 'quantization_config',
+                   {}).get('quant_method', None) == 'smooth_quant':
+            convert_to_qmodules(patched_model)
         logger.info('loading weights.')
         load_model_weights(patched_model, model_path, device=device)
->>>>>>> e2aa4bd7
         return patched_model
 
     def get_lora_target_info(self):
