# Copyright (c) OpenMMLab. All rights reserved.
import asyncio
import os
from dataclasses import dataclass
from typing import Any, Dict, List

import numpy as np
import torch

from lmdeploy.messages import (EngineGenerationConfig, PytorchEngineConfig,
                               ResponseType)
from lmdeploy.utils import get_logger, get_model, logging_timer

from ..adapter.adapter import AdapterManager, SchedulerAdapter
from ..check_env import check_adapters, check_env, check_model
from ..config import CacheConfig, SchedulerConfig
from ..devices import DeviceContext, get_device_manager
from ..messages import (InputEmbeddingRangeType, InputEmbeddingType,
                        MessageStatus, SchedulerSequence)
from ..paging import Scheduler
from .logits_process import FusedLogitsProcessor, SamplingInputs
from .model_agent import (AdapterInfo, AutoModelAgent, ModelInputs,
                          VisionModelInputs)
from .request import Request, RequestManager, RequestType, Response

logger = get_logger('lmdeploy')

SeqList = List[SchedulerSequence]
AdapterList = List[SchedulerAdapter]


def _raise_exception_on_finish(task: asyncio.Task) -> None:
    """raise exception on finish."""
    try:
        task.result()
    except asyncio.CancelledError:
        return
    except Exception as e:
        raise e


class NoRunningSeqs(Exception):
    """NoRunningSeqs."""
    pass


@dataclass
class InferOutput:
    """The output of the model inference."""

    session_id: int
    token_ids: List[int]
    sender_id: int
    req_id: int
    meta: Any = None
    finish: bool = False
    logits: torch.Tensor = None


def _paging_adapters(adapters: dict, model_agent: AutoModelAgent,
                     scheduler: Scheduler):
    adapters = adapters or dict()
    weight_maps = []
    for name in adapters:
        weight_map = scheduler.add_adapter(name)
        weight_map.rank_offset = torch.tensor(weight_map.rank_offset)
        weight_maps.append(weight_map)
    model_agent.paging_adapters(weight_maps)


def _tensorlize_block_offsets(block_offsets):
    """tensorlize block_offsets."""
    from torch.nn.utils.rnn import pad_sequence
    block_offsets = [torch.from_numpy(off) for off in block_offsets]
    block_offsets = pad_sequence(block_offsets, batch_first=True)
    return block_offsets


def _get_adapter_ids(seqs: SeqList, adapters: AdapterList):
    """get adapter ids."""
    adapter_names_map = dict(
        (ada.name, idx) for idx, ada in enumerate(adapters))
    adapter_ids = [adapter_names_map[seq.adapter_name] for seq in seqs]
    return adapter_ids


class Engine:
    """The inference engine of lmdeploy pytorch.

    Args:
        model_path (str): The hugging face model path.
        engine_config (PytorchEngineConfig): The config of the Engine.
        trust_remote_code (bool): Trust remote code.
    """

    def __init__(self,
                 model_path: str,
                 engine_config: PytorchEngineConfig = None,
                 trust_remote_code: bool = True) -> None:
        check_env(engine_config.device_type)
        check_model(model_path, trust_remote_code)
        if engine_config is None:
            engine_config = PytorchEngineConfig()
        if engine_config.adapters is not None:
            check_adapters(list(engine_config.adapters.values()))

        self.engine_config = engine_config
        model_name = engine_config.model_name
        tp = engine_config.tp

        self.tp = tp
        self.model_name = model_name

        self.device_context = DeviceContext(
            device_type=engine_config.device_type)

        scheduler_config = SchedulerConfig(
            max_batches=engine_config.max_batch_size,
            max_session_len=engine_config.session_len,
            eviction_type=engine_config.eviction_type,
            prefill_interval=engine_config.prefill_interval)

        # block_size = 1 to enable unified paging
        adapters = engine_config.adapters
        cache_config = CacheConfig(
            block_size=engine_config.block_size,
            num_cpu_blocks=engine_config.num_cpu_blocks,
            num_gpu_blocks=engine_config.num_gpu_blocks,
            cache_max_entry_count=engine_config.cache_max_entry_count,
            max_prefill_token_num=engine_config.max_prefill_token_num,
            enable_prefix_caching=engine_config.enable_prefix_caching,
        )

        if not os.path.exists(model_path):
            model_path = get_model(model_path, engine_config.download_dir,
                                   engine_config.revision)
        self.model_path = model_path

        with get_device_manager().context(self.device_context):
            self.model_agent = AutoModelAgent.from_pretrained(
                model_path,
                cache_config=cache_config,
                trust_remote_code=trust_remote_code,
                adapters=adapters,
                tp=tp)

        cache_config = self.model_agent.cache_config
        self.adapter_manager = self._build_adapter_manager(adapters)
        self.scheduler = Scheduler(scheduler_config, cache_config,
                                   self.adapter_manager)

        if adapters:
            _paging_adapters(adapters,
                             model_agent=self.model_agent,
                             scheduler=self.scheduler)

        self.scheduler_config = scheduler_config
        self.cache_config = cache_config
        self.stream = torch.cuda.Stream()

        self.req_manager = self._bind_request_manager()

        # create main thread
        self._start_loop()
        self._create_buffers()
        self.engine_instance = self.create_instance()

    @classmethod
    def from_pretrained(cls,
                        pretrained_model_name_or_path: str,
                        engine_config: PytorchEngineConfig = None,
                        trust_remote_code: bool = True,
                        **kwargs):
        """lmdeploy python inference engine.

        Args:
            pretrained_model_name_or_path (str):
                It could be one of the following options:
                    - i) The model_id of a lmdeploy-quantized model hosted
                      inside a model repo on huggingface.co, such as
                      "InternLM/internlm-chat-20b-4bit",
                      "lmdeploy/llama2-chat-70b-4bit", etc.
                    - ii) The model_id of a model hosted inside a model repo
                      on huggingface.co, such as "InternLM/internlm-chat-7b",
                      "Qwen/Qwen-7B-Chat ", "baichuan-inc/Baichuan2-7B-Chat"
                      and so on.
            engine_config (PytorchEngineConfig): Pytorch engine config.
            trust_remote_code (bool): Trust remote code
        """
        if len(kwargs) > 0:
            logger.debug(f'Get unexpected kwargs: {kwargs}')
        return cls(model_path=pretrained_model_name_or_path,
                   engine_config=engine_config,
                   trust_remote_code=trust_remote_code)

    @property
    def tokenizer(self):
        """create tokenizer."""
        from lmdeploy.tokenizer import Tokenizer
        if not hasattr(self, '_tokenizer'):
            self._tokenizer = Tokenizer(self.model_path)
        return self._tokenizer

    def _create_buffers(self):
        max_batches = self.scheduler_config.max_batches

        # buffers to create inputs
        self._seq_length_buf = torch.ones(max_batches, dtype=torch.long)

    def _build_adapter_manager(self, adapters):
        if adapters is not None and len(adapters) > 0:
            linear_info = self.model_agent.get_loralinear_info()
        else:
            linear_info = dict()
        block_numel = self.model_agent.get_block_numel()
        return AdapterManager(linear_info, block_numel)

    def _bind_request_manager(self):
        """bind request manager."""
        req_manager = RequestManager(self.engine_config.thread_safe)
        req_manager.bind_func(RequestType.ADD_SESSION, self._on_add_session)
        req_manager.bind_func(RequestType.STOP_SESSION, self._on_stop_session)
        req_manager.bind_func(RequestType.END_SESSION, self._on_end_session)
        req_manager.bind_func(RequestType.ADD_MESSAGE, self._on_add_message)
        return req_manager

    def _start_loop(self):
        """start loop."""
        return self.req_manager.start_loop(self.async_loop)

    def _response(self,
                  resp_type: ResponseType,
                  sender_id: int,
                  req_id: int,
                  data: Any = None,
                  err_msg: str = ''):
        """response."""
        self.req_manager.response(
            Response(type=resp_type,
                     sender_id=sender_id,
                     req_id=req_id,
                     data=data,
                     err_msg=err_msg))

    def _on_add_session(self, reqs: Request, **kwargs):
        """on add session callback."""
        for req in reqs:
            session_id = req.data['session_id']
            resp_type = ResponseType.SESSION_REPEAT
            if session_id not in self.scheduler.sessions:
                self.scheduler.add_session(session_id)
                resp_type = ResponseType.SUCCESS
            self._response(resp_type, req.sender_id, req.req_id)

    def _on_stop_session(self, reqs: Request, **kwargs):
        """on stop session callback."""
        for req in reqs:
            session_id = req.data['session_id']
            resp_type = ResponseType.SESSION_NOT_EXIST
            if session_id in self.scheduler.sessions:
                self.scheduler.stop_session(session_id)
                resp_type = ResponseType.SUCCESS
            self._response(resp_type, req.sender_id, req.req_id)

    def _on_end_session(self, reqs: Request, **kwargs):
        """on end session callback."""
        for req in reqs:
            session_id = req.data['session_id']
            resp_type = ResponseType.SESSION_NOT_EXIST
            if session_id in self.scheduler.sessions:
                self.scheduler.end_session(session_id)
                resp_type = ResponseType.SUCCESS
            self._response(resp_type, req.sender_id, req.req_id)

    def _on_add_message(self, reqs: Request, **kwargs):
        """on add message callback."""

        def __update_bad_words(msg):
            """update bad words."""
            sampling_param = msg.sampling_param
            eos_token_id = self.model_config.eos_token_id
            if eos_token_id is None:
                return
            if sampling_param.ignore_eos:
                sampling_param.bad_words += eos_token_id
            else:
                for eid in eos_token_id:
                    if eid not in sampling_param.stop_words:
                        sampling_param.stop_words.append(eid)

        def __update_max_new_tokens(msg):
            """update max new tokens."""
            max_session_len = self.scheduler_config.max_session_len
            if max_session_len is not None:
                sampling_param = msg.sampling_param
                sampling_param.max_new_tokens = min(
                    sampling_param.max_new_tokens,
                    max_session_len - msg.num_all_tokens())

        for req in reqs:
            session_id = req.data['session_id']
            if session_id not in self.scheduler.sessions:
                self._response(ResponseType.SESSION_NOT_EXIST, req.sender_id,
                               req.req_id)
                continue
            session_id = req.data['session_id']
            sess = self.scheduler.sessions[session_id]
            # TODO: support 1 session n sequence
            if len(sess.sequences) == 0:
                assert len(
                    req.data['token_ids']) > 0, ('Empty input is not allowed.')
                sess.add_sequence(
                    req.data['token_ids'],
                    sampling_param=req.data['sampling_param'],
                    adapter_name=req.data['adapter_name'],
                    return_logits=req.data.get('return_logits', False),
                    input_embeddings=req.data.get('input_embeddings'),
                )
                msg = next(iter(sess.sequences.values()))
                __update_bad_words(msg)
                __update_max_new_tokens(msg)
                self.scheduler.add_sequence(msg)
            else:
                msg = next(iter(sess.sequences.values()))
                msg.update_token_ids(req.data['token_ids'],
                                     req.data.get('input_embeddings'))
                msg.num_new_tokens = 0
                msg.sampling_param = req.data['sampling_param']
                msg.return_logits = req.data.get('return_logits', False)
                msg.status = MessageStatus.WAITING
                __update_bad_words(msg)
                __update_max_new_tokens(msg)

            msg.sender_id = req.sender_id
            msg.req_id = req.req_id

    @property
    def model_config(self):
        """model config."""
        return self.model_agent.model_config

    @property
    def gpu_count(self):
        return self.tp

    @logging_timer('CreateModelInputs', logger)
    def create_model_inputs(self, messages: SeqList, adapters: AdapterList,
                            is_prefill: bool):
        """create model inputs from messages.

        Args:
            messages (SeqList): The input messages.
            adapters (AdapterList): Adapters.
        """
        history_lengths = [msg.history_len for msg in messages]
        history_lengths = torch.tensor(history_lengths)

        token_ids = [msg.token_ids for msg in messages]

        meta = messages[0].meta

        if isinstance(token_ids[0], int):
            token_ids = [token_ids]

        batch_size = len(messages)
        input_ids = torch.from_numpy(np.concatenate(token_ids))

        is_decoding = not is_prefill
        if not is_decoding:
            seq_length = [len(tokens) for tokens in token_ids]
            seq_length = torch.tensor(seq_length, dtype=torch.long)
        else:
            seq_length = self._seq_length_buf[:batch_size]
        max_q_seq_length = seq_length.max().item()
        max_history_length = history_lengths.max().item()

        # TODO: get block offsets is slow when block_size = 1
        block_offsets = self.scheduler.get_block_tables(messages)
        block_offsets = _tensorlize_block_offsets(block_offsets)

        local_adapter_ids = None
        adapter_info = None
        if self.adapter_manager.num_adapters() > 1:
            local_adapter_ids = _get_adapter_ids(messages, adapters)
            local_adapter_ids = seq_length.new_tensor(local_adapter_ids)
            adapter_info = AdapterInfo.from_adapters(adapters)

        # add batch dim [bs=1, seq_len]
        if input_ids.ndim == 1:
            input_ids = input_ids.unsqueeze(0)

        num_ignored_history = [msg.num_ignored_history for msg in messages]
        num_ignored_history = torch.tensor(num_ignored_history)

        def __get_cogvlm_image_info():
            """Get cogvlm history image info for position ids."""
            history_image_nums = torch.LongTensor(
                [msg.history_image_num for msg in messages])
            history_image_token_lengths = torch.LongTensor(
                [msg.history_image_token_len for msg in messages])
            return history_image_nums, history_image_token_lengths

        def __get_vlm_embeddings():
            """get vlm input embeddings and indexings."""
            input_embeddings = [[
                emb.embeddings if isinstance(emb.embeddings, torch.Tensor) else
                torch.from_numpy(emb.embeddings)
                for emb in msg.input_embeddings
            ] for msg in messages]
            input_embedding_ranges = [
                torch.tensor([[emb.start, emb.end]
                              for emb in msg.input_embeddings])
                for msg in messages
            ]
            input_embedding_indexing = torch.zeros(
                (batch_size, max_q_seq_length), dtype=torch.bool)
            for msg_id, msg in enumerate(messages):
                for emb in msg.input_embeddings:
                    # make slice index relative to embeddings
                    emb_start = emb.start - msg.history_len
                    emb_end = emb.end - msg.history_len
                    input_embedding_indexing[msg_id][emb_start:emb_end] = True
            return (input_embeddings, input_embedding_indexing,
                    input_embedding_ranges)

        # for inputs with embeddings
        history_image_nums = None
        history_image_token_lengths = None
        # only for cogvlm
        if self.model_config.model_arch == 'CogVLMForCausalLM':
            (history_image_nums,
             history_image_token_lengths) = __get_cogvlm_image_info()

        input_embeddings = None
        input_embedding_indexing = None
        input_embedding_ranges = None
        has_embedding = any(
            [len(msg.input_embeddings) > 0 for msg in messages])
        if has_embedding:
            (input_embeddings, input_embedding_indexing,
             input_embedding_ranges) = __get_vlm_embeddings()

        vision_embedding_inputs = None
        if has_embedding or history_image_nums is not None:
            vision_embedding_inputs = VisionModelInputs(
                history_lengths=history_lengths,
                history_image_nums=history_image_nums,
                history_image_token_lengths=history_image_token_lengths,
                input_embeddings=input_embeddings,
                input_embedding_indexing=input_embedding_indexing,
                input_embedding_ranges=input_embedding_ranges)

        return ModelInputs(input_ids=input_ids,
                           seq_length=seq_length,
                           history_lengths=history_lengths,
                           block_offsets=block_offsets,
                           max_q_seq_length=max_q_seq_length,
                           max_history_length=max_history_length,
                           is_decoding=is_decoding,
                           num_ignored_history=num_ignored_history,
                           local_adapter_ids=local_adapter_ids,
                           adapter_info=adapter_info,
                           vision_inputs=vision_embedding_inputs,
                           meta=meta)

    def _batch_stopping_criteria(self, token_ids: torch.Tensor,
                                 stop_words: torch.Tensor,
                                 num_appendable_ids: torch.Tensor):
        """batched stopping criteria."""
        num_appendable_ids = num_appendable_ids - 1
        # one more step to cache last token(stop word)
        stopped = num_appendable_ids < 0
        if stop_words is not None:
            sw_stopped = (token_ids[:, None] == stop_words).any(1)
            one_ids = torch.clamp_max(num_appendable_ids, 0)
            num_appendable_ids = torch.where(sw_stopped, one_ids,
                                             num_appendable_ids)
        return stopped, num_appendable_ids

    @logging_timer('SamplingLogits', logger)
    def async_sampling_logits(self, logits: torch.Tensor,
                              history_ids: torch.Tensor,
                              guided_input_ids: torch.Tensor,
                              sampling_inputs: SamplingInputs,
                              inputs: ModelInputs, ignore_eos: torch.Tensor):
        """sampling logits."""

        def __get_last_logits():
            """get last logits."""
            if inputs.is_decoding:
                return logits

            seq_length = inputs.seq_length
            last_idx = seq_length.cumsum(-1) - 1
            return logits[last_idx, :]

        split_logits = __get_last_logits().cuda()
        logits_processor = FusedLogitsProcessor(sampling_inputs, ignore_eos,
                                                self.tokenizer.model.model)
        logits = logits_processor(history_ids, guided_input_ids, split_logits)
        next_token_ids = logits_processor.sampling(logits)

        return next_token_ids

    @logging_timer('UpdateRunning', logger)
    def update_running(self, running: SeqList, next_token_ids: torch.Tensor,
                       stopped: torch.Tensor):
        """update scheduler."""
        next_token_ids = next_token_ids.numpy()
        for token, msg, stop in zip(next_token_ids, running, stopped):
            if msg.status != MessageStatus.RUNNING:
                continue
            msg.num_new_tokens += 1
            update_token = token
            if stop:
                update_token = np.empty((0, ), dtype=np.int64)
            msg.update_token_ids(update_token)
            if stop:
                msg.status = MessageStatus.STOPPED

    @logging_timer('ModelForward', logger)
    async def _async_model_forward(self, inputs: ModelInputs,
                                   swap_in_map: Dict, swap_out_map: Dict):
        """model forward."""
        max_prefill_token_num = self.cache_config.max_prefill_token_num
        swap_done = False

        class _LogitsGather:
            """logits gather."""

            def __init__(self, max_seq_len):
                self._max_seq_len = max_seq_len
                self._start = 0
                self._out_logits = None

            def gather(self, output):
                """gather."""
                logits = output['logits']
                out_logits = self._out_logits
                start = self._start
                seq_len = logits.size(-2)
                if out_logits is None:
                    out_logits = logits.new_empty(1,
                                                  self._max_seq_len,
                                                  logits.size(-1),
                                                  device='cpu')
                out_logits[:, start:start + seq_len].copy_(logits,
                                                           non_blocking=True)
                self._start = start + seq_len
                self._out_logits = out_logits

            def get_logits(self):
                """get logits."""
                torch.cuda.synchronize()
                return self._out_logits

        async def __forward(inputs):
            """forward."""
            nonlocal swap_done, swap_in_map, swap_out_map
            if swap_done:
                return await self.model_agent.async_forward(
                    inputs, swap_in_map=dict(), swap_out_map=dict())
            else:
                swap_done = True
                return await self.model_agent.async_forward(
                    inputs, swap_in_map=swap_in_map, swap_out_map=swap_out_map)

        async def __long_context_single_forward(inputs):
            """one large sequence."""
            seq_len = inputs.seq_length
            max_seq_len = inputs.seq_length[0]
            batch_size = seq_len.size(0)
            assert batch_size == 1

            new_inputs = inputs.split(max_prefill_token_num,
                                      self.cache_config.block_size)

            logits_gather = _LogitsGather(max_seq_len)
            for inp in new_inputs:
                tmp_out = await __forward(inp)
                logits_gather.gather(tmp_out)
                tmp_out.pop('logits', None)
            tmp_out['logits'] = logits_gather.get_logits()
            return tmp_out

        if inputs.input_ids.numel() <= max_prefill_token_num:
            return await __forward(inputs)
        else:
            return await __long_context_single_forward(inputs)

    def _make_infer_outputs(self, next_token_ids: torch.LongTensor,
                            logits: torch.Tensor, stopped: torch.Tensor):
        """make infer output."""

        def __get_out_token_ids(token: torch.Tensor, msg: SchedulerSequence,
                                stopped: bool):
            """check if output is necessary."""
            if stopped:
                return []
            if token in msg.sampling_param.stop_words:
                return []
            return [token]

        def __get_q_start_loc():
            inputs = self._inputs
            seq_length = inputs.seq_length
            batch_size = len(seq_length)
            if inputs.is_decoding:
                return torch.arange(0, batch_size)
            else:
                return seq_length.cumsum(0) - seq_length

        running = self._running
        is_run = [seq.status == MessageStatus.RUNNING for seq in running]
        stopped = stopped.tolist()
        self.update_running(running, next_token_ids, stopped)

        # generate output
        next_token_ids = next_token_ids.tolist()
        q_start_loc = __get_q_start_loc()
        outputs: Dict[int, InferOutput] = dict()
        for idx, msg in enumerate(running):
            if not is_run[idx]:
                continue
            token_ids = __get_out_token_ids(next_token_ids[idx], msg,
                                            stopped[idx])
            finish = msg.status == MessageStatus.STOPPED
            if not finish and len(token_ids) == 0:
                continue
            session_id = msg.session_id
            out = InferOutput(
                session_id=session_id,
                sender_id=msg.sender_id,
                req_id=msg.req_id,
                finish=finish,
                token_ids=token_ids,
            )
            outputs[session_id] = out

            if msg.return_logits:
                inputs = self._inputs
                start = q_start_loc[idx]
                seqlen = inputs.seq_length[idx]
                outputs[session_id].logits = logits[start:start + seqlen]
        return outputs

    async def _async_step_background(
            self, inputs: ModelInputs, swap_in_map: Dict, swap_out_map: Dict,
            history_ids: torch.Tensor, guided_input_ids: torch.Tensor,
            sampling_inputs: SamplingInputs,
            num_appendable_ids: torch.LongTensor,
            num_ignore_eos: torch.LongTensor, output_que: asyncio.Queue):
        """asyc forward task."""

        def __update_inputs(next_token_ids):
            """update inputs."""
            nonlocal history_ids, guided_input_ids
            inputs.update(next_token_ids)
            if history_ids is not None:
                history_ids = torch.cat([
                    history_ids, next_token_ids[:, None].to(history_ids.device)
                ], 1)
            if guided_input_ids is not None:
                guided_input_ids = torch.cat([
                    guided_input_ids, next_token_ids[:, None].to(
                        guided_input_ids.device)
                ], 1)
            if sampling_inputs.random_offsets is not None:
                sampling_inputs.random_offsets += 1

        logger.debug('<ForwardTask>: '
                     f'batch_size={inputs.seq_length.size(0)} '
                     f'num_tokens={inputs.input_ids.size(-1)}')
        is_decoding = inputs.is_decoding
        if history_ids is not None:
            history_ids = history_ids.cuda()
        if guided_input_ids is not None:
            guided_input_ids = guided_input_ids.cuda()
        sampling_inputs = sampling_inputs.to_device('cuda')
        num_appendable_ids = num_appendable_ids.cuda()
        num_ignore_eos = num_ignore_eos.cuda()

        loop_count = (1 if not is_decoding else
                      self.scheduler_config.prefill_interval - 1)

        for idx in range(loop_count):
            # inference
            output = await self._async_model_forward(inputs,
                                                     swap_in_map=swap_in_map,
                                                     swap_out_map=swap_out_map)
            logits = output['logits']
            logits = logits[0]  # [bs, seq, prob] -> [seq, prob]

            # sampling
            next_token_ids = self.async_sampling_logits(
                logits, history_ids, guided_input_ids, sampling_inputs, inputs,
                num_ignore_eos > 0)
            num_ignore_eos = num_ignore_eos - 1

            # stopping criteria
            stopped, num_appendable_ids = self._batch_stopping_criteria(
                next_token_ids, sampling_inputs.stop_words, num_appendable_ids)

            # send output
            stopped = stopped.cpu()
            finish = stopped.all().item() or (idx == loop_count - 1)
            output = (next_token_ids.cpu(), logits, stopped)
            output_que.put_nowait((finish, output))

            if finish:
                break

            # update for next loop
            if is_decoding:
                swap_in_map = dict()
                swap_out_map = dict()
                __update_inputs(next_token_ids)

    @torch.inference_mode()
    async def _async_loop_background(self, in_que: asyncio.Queue,
                                     out_que: asyncio.Queue):
        """async loop background."""

        def __gather_history(seqs: SeqList, sampling_inputs: SamplingInputs):
            """gather history."""
            if sampling_inputs.repetition_penalty is None:
                return None
            batch = len(seqs)
            max_len = max(seq.history_len for seq in seqs)
            pad_id = self.model_config.bos_token_id
            pad_id = 0 if pad_id is None else pad_id
            output = torch.full((batch, max_len), pad_id, dtype=torch.int64)
            for idx, seq in enumerate(seqs):
                h_len = seq.history_len
                if h_len == 0:
                    continue
                h_ids = torch.from_numpy(seq.history_ids)
                output[idx, -h_len:] = h_ids
            return output

        def __gather_guided_input_ids(seqs: SeqList,
                                      sampling_inputs: SamplingInputs):
            """gather input ids for guided decode."""
            if not any(sampling_inputs.response_formats or ()):
                return None
            batch = len(seqs)
            max_len = max(seq.num_new_tokens for seq in seqs)
            pad_id = self.model_config.bos_token_id
            pad_id = 0 if pad_id is None else pad_id
            output = torch.full((batch, max_len), pad_id, dtype=torch.int64)
            for idx, seq in enumerate(seqs):
                h_len = seq.num_new_tokens
                if h_len == 0:
                    continue
                h_ids = torch.from_numpy(seq.all_ids[-seq.num_new_tokens:])
                output[idx, -h_len:] = h_ids
            return output

        def __get_num_appendable_ids(seqs: SeqList):
            """get num appendable ids."""
            ret = [
                seq.sampling_param.max_new_tokens - seq.num_new_tokens
                for seq in seqs
            ]
            return torch.tensor(ret)

        def __get_num_ignore_eos(seqs: SeqList):
            """get num ignore eos."""
            ret = [
                seq.sampling_param.min_new_tokens - seq.num_new_tokens
                for seq in seqs
            ]
            return torch.tensor(ret)

        while True:
            is_prefill = await in_que.get()
            try:
                prefill_interval = self.scheduler_config.prefill_interval
                schedule_output = self.scheduler.schedule(
                    is_prefill=is_prefill, prealloc_size=prefill_interval)
                running: SeqList = schedule_output.running
                adapters = schedule_output.adapters
                if len(running) == 0:
                    raise NoRunningSeqs()

                # create inputs
                inputs = self.create_model_inputs(running, adapters,
                                                  is_prefill)
                sampling_inputs = SamplingInputs.from_sampling_params(running)
                history_ids = __gather_history(running, sampling_inputs)
                guided_input_ids = __gather_guided_input_ids(
                    running, sampling_inputs)
                num_appendable_ids = __get_num_appendable_ids(running)
                num_ignore_eos = __get_num_ignore_eos(running)

                self._running = running
                self._inputs = inputs

<<<<<<< HEAD
                with torch.cuda.stream(self.stream):
                    await self._async_step_background(
                        inputs=inputs,
                        swap_in_map=schedule_output.swap_in_map,
                        swap_out_map=schedule_output.swap_out_map,
                        history_ids=history_ids,
                        guided_input_ids=guided_input_ids,
                        sampling_inputs=sampling_inputs,
                        num_appendable_ids=num_appendable_ids,
                        num_ignore_eos=num_ignore_eos,
                        output_que=out_que,
                    )
=======
                await self._async_step_background(
                    inputs=inputs,
                    swap_in_map=schedule_output.swap_in_map,
                    swap_out_map=schedule_output.swap_out_map,
                    history_ids=history_ids,
                    sampling_inputs=sampling_inputs,
                    num_appendable_ids=num_appendable_ids,
                    num_ignore_eos=num_ignore_eos,
                    output_que=out_que,
                )
>>>>>>> a06174f8
            except Exception as e:
                out_que.put_nowait((True, e))
            finally:
                in_que.task_done()

    @torch.inference_mode()
    async def _async_loop(self):
        """Main loop of the engine.

        Each engine instance would communicate with the engine by queue.
        """
        in_que = asyncio.Queue()
        out_que = asyncio.Queue()
        loop_background = asyncio.get_event_loop().create_task(
            self._async_loop_background(in_que, out_que),
            name='MainLoopBackground')
        loop_background.add_done_callback(_raise_exception_on_finish)

        def __send_resp(out: InferOutput):
            """send response."""
            resp_type = (ResponseType.FINISH
                         if out.finish else ResponseType.SUCCESS)
            self._response(resp_type,
                           sender_id=out.sender_id,
                           req_id=out.req_id,
                           data=dict(token_ids=out.token_ids,
                                     logits=out.logits))

        def __send_resps(step_outputs: Dict[int, InferOutput]):
            """send response callback."""
            for out in step_outputs.values():
                __send_resp(out)

        async def __step(prefill: bool):
            """step decoding."""
            in_que.put_nowait(prefill)
            finish = False
            while not finish:
                finish, out = await out_que.get()
                try:
                    if isinstance(out, Exception):
                        raise out
                    next_token_ids, logits, stopped = out
                    step_outputs = self._make_infer_outputs(
                        next_token_ids, logits, stopped)
                    __send_resps(step_outputs)
                except NoRunningSeqs:
                    break
                except Exception as e:
                    raise e
                finally:
                    out_que.task_done()

        while True:
            if self.req_manager.has_requests():
                self.req_manager.step()

            if not self.scheduler.has_unfinished():
                await asyncio.sleep(0.01)
                continue

            # prefill
            if self.scheduler.has_waiting():
                await __step(True)

            # decoding
            if self.scheduler.has_running():
                await __step(False)

    async def async_loop(self):
        device_manager = get_device_manager()
        with device_manager.context(self.device_context), torch.cuda.stream(
                self.stream):
            await self._async_loop()

    def create_instance(self, cuda_stream_id=0):
        """Create a pytorch engine instance.

        Args:
            cuda_stream_id(int): identity of a cuda stream
        Returns:
            EngineInstance: an instance of pytorch engine
        """
        from .engine_instance import EngineInstance
        return EngineInstance(self)

    async def async_batched_infer(
            self,
            session_ids: List[int],
            token_ids: List[List[int]] = None,
            gen_config: EngineGenerationConfig = None,
            adapter_names: List[str] = None,
            keep_cache: bool = False,
            input_embeddings: List[InputEmbeddingType] = None,
            input_embedding_ranges: List[InputEmbeddingRangeType] = None):
        """Send inference request.

        Args:
            session_ids (List[int]): The session id.
            token_ids (List[int]): The input token ids.
            gen_config (EngineGenerationConfig): The sampling parameters.
            adapter_names (List[str]): The name of the adapters.
            keep_cache (bool): Keep kv cache after infer.

        Returns:
            int: Error flags. 0 if success.
            List[int]: The streaming output tokens.
            int: The number of the output tokens.
        """
        return await self.engine_instance.async_batched_infer(
            session_ids=session_ids,
            token_ids=token_ids,
            gen_config=gen_config,
            adapter_names=adapter_names,
            input_embeddings=input_embeddings,
            input_embedding_ranges=input_embedding_ranges,
            keep_cache=keep_cache)

    def batched_infer(
            self,
            session_ids: List[int],
            token_ids: List[List[int]] = None,
            gen_config: EngineGenerationConfig = None,
            adapter_names: List[str] = None,
            keep_cache: bool = False,
            input_embeddings: List[InputEmbeddingType] = None,
            input_embedding_ranges: List[InputEmbeddingRangeType] = None):
        """batched infer."""
        return self.engine_instance.batched_infer(
            session_ids=session_ids,
            token_ids=token_ids,
            gen_config=gen_config,
            adapter_names=adapter_names,
            input_embeddings=input_embeddings,
            input_embedding_ranges=input_embedding_ranges,
            keep_cache=keep_cache)

    async def async_add_session(self, session_id: int):
        """Add new session."""
        return await self.engine_instance._async_try_add_session(session_id)

    def add_session(self, session_id: int):
        """Add new session."""
        return self.engine_instance._try_add_session(session_id)

    async def async_cancel(self, session_id: int):
        """Stop the given session."""
        return await self.engine_instance.async_cancel(session_id)

    def cancel(self, session_id: int):
        """Add new session."""
        return self.engine_instance.cancel(session_id)

    async def async_end(self, session_id: int):
        """End the given session."""
        return await self.engine_instance.async_end(session_id)

    def end(self, session_id: int):
        """Add new session."""
        return self.engine_instance.end(session_id)

    def decode(self,
               input_ids,
               input_embeddings: List[InputEmbeddingType] = None,
               input_embedding_ranges: List[InputEmbeddingRangeType] = None,
               steps: List[int] = None,
               sequence_start: bool = True,
               sequence_end: bool = True,
               adapter_names: List[str] = None):
        """Perform context decode on input tokens.

        Args:
            input_ids (List[List[int]] | List[np.ndaray]): the batch of input
                 token ids
            steps (List[int]): the offset of the k/v cache
            input_embeddings (List[List[Union[torch.Tensor, np.ndarray]]]):
                embeddings features
            input_embedding_ranges: (List[List[Tuple[int, int]]]):
                the begin/end offsets of input_embeddings to input_ids
            sequence_start (bool): indicator for starting a sequence
            sequence_end (bool): indicator for ending a sequence
            adapter_names (List[str]): The name of the adapters.
        """
        return self.engine_instance.decode(
            input_ids,
            input_embeddings=input_embeddings,
            input_embedding_ranges=input_embedding_ranges,
            steps=steps,
            sequence_start=sequence_start,
            sequence_end=sequence_end,
            adapter_names=adapter_names)<|MERGE_RESOLUTION|>--- conflicted
+++ resolved
@@ -796,31 +796,17 @@
                 self._running = running
                 self._inputs = inputs
 
-<<<<<<< HEAD
-                with torch.cuda.stream(self.stream):
-                    await self._async_step_background(
-                        inputs=inputs,
-                        swap_in_map=schedule_output.swap_in_map,
-                        swap_out_map=schedule_output.swap_out_map,
-                        history_ids=history_ids,
-                        guided_input_ids=guided_input_ids,
-                        sampling_inputs=sampling_inputs,
-                        num_appendable_ids=num_appendable_ids,
-                        num_ignore_eos=num_ignore_eos,
-                        output_que=out_que,
-                    )
-=======
                 await self._async_step_background(
                     inputs=inputs,
                     swap_in_map=schedule_output.swap_in_map,
                     swap_out_map=schedule_output.swap_out_map,
                     history_ids=history_ids,
+                    guided_input_ids=guided_input_ids,
                     sampling_inputs=sampling_inputs,
                     num_appendable_ids=num_appendable_ids,
                     num_ignore_eos=num_ignore_eos,
                     output_que=out_que,
                 )
->>>>>>> a06174f8
             except Exception as e:
                 out_que.put_nowait((True, e))
             finally:
