--- conflicted
+++ resolved
@@ -545,19 +545,7 @@
                        sequence_start: bool = True,
                        sequence_end: bool = False,
                        step=0,
-<<<<<<< HEAD
-                       stop=False,
-                       top_p=0.8,
-                       top_k=40,
-                       temperature=0.8,
-                       repetition_penalty=1.0,
-                       ignore_eos=False,
-                       random_seed=None,
-                       stream_output=False,
-                       stop_words=None):
-=======
                        stop=False):
->>>>>>> 54d0ecc9
         """Convert inputs format."""
         if len(input_ids) == 0:
             input_ids = [[]]
@@ -649,15 +637,9 @@
             stop_words = None
             bad_words.append(self.eos_id)
         else:
-<<<<<<< HEAD
-            bad_words = None
-            if stop_words is None:
-                stop_words = self.stop_words
-=======
             stop_words = gen_config.stop_words
         stop_words = _construct_stop_or_bad_words(stop_words)
         bad_words = _construct_stop_or_bad_words(bad_words)
->>>>>>> 54d0ecc9
 
         if stop_words is not None:
             inputs['stop_words_list'] = stop_words
@@ -678,132 +660,9 @@
                                  sequence_end: bool = False,
                                  step=0,
                                  stop=False,
-<<<<<<< HEAD
-                                 top_p=0.8,
-                                 top_k=40,
-                                 temperature=0.8,
-                                 repetition_penalty=1.0,
-                                 ignore_eos=False,
-                                 random_seed=None,
-                                 stream_output=False,
-                                 stop_words=None):
-=======
                                  gen_config: EngineGenerationConfig = None,
                                  stream_output=False,
                                  **kwargs):
->>>>>>> 54d0ecc9
-        """Perform model inference.
-
-        Args:
-            session_id (int): the id of a session
-            input_ids (numpy.ndarray): the token ids of a prompt
-            input_embeddings (List[numpy.ndarray]): embeddings features
-            input_embedding_ranges (List[Tuple[int,int]]): the begin/end
-              offsets of input_embeddings to input_ids
-            sequence_start (bool): indicator for starting a sequence
-            sequence_end (bool): indicator for ending a sequence
-            step (int): the offset of the k/v cache
-            stop (bool): indicator for cancelling the session
-            gen_config (EngineGenerationConfig): generation config
-            stream_output (bool): indicator for stream output
-<<<<<<< HEAD
-            stop_words (np.array | None): the stop words token ids.
-=======
-            kwargs (dict): kwargs for backward compatibility
->>>>>>> 54d0ecc9
-        """
-        if stream_output and not stop:
-            self.model_insts[0].register_callback(self._forward_callback)
-
-        gen_config = self._update_generation_config(gen_config, **kwargs)
-        inputs, input_lengths = self.prepare_inputs(
-            session_id=session_id,
-            input_ids=input_ids,
-            input_embeddings=input_embeddings,
-            input_embedding_ranges=input_embedding_ranges,
-            sequence_start=sequence_start,
-            sequence_end=sequence_end,
-            step=step,
-            stop=stop,
-<<<<<<< HEAD
-            top_p=top_p,
-            top_k=top_k,
-            temperature=temperature,
-            repetition_penalty=repetition_penalty,
-            ignore_eos=ignore_eos,
-            random_seed=random_seed,
-            stream_output=stream_output,
-            stop_words=stop_words)
-=======
-            gen_config=gen_config)
->>>>>>> 54d0ecc9
-
-        tm_inputs = _np_dict_to_tm_dict(inputs)
-        # start forward thread
-        self.que = Queue()
-        self._forward_thread(tm_inputs)
-
-        seq_start = input_lengths + input_lengths.new_tensor(step)
-
-        # generator
-        while True:
-            # Thanks for https://github.com/frankxyy and his issue
-            # https://github.com/InternLM/lmdeploy/issues/832
-            while self.que.qsize() == 0:
-                await asyncio.sleep(0.002)  # sleep(0) makes server unstable
-
-            while self.que.qsize() > 1:
-                self.que.get()
-
-            finish, tm_outputs = self.que.get()
-
-            outputs = _tm_dict_to_torch_dict(tm_outputs)
-
-            output_ids = outputs['output_ids'][:, 0, :]
-            sequence_length = outputs['sequence_length'].long()[:, 0]
-            output_ids = [
-                output_id[s:l] for output_id, s, l in zip(
-                    output_ids, seq_start, sequence_length)
-            ]
-            sequence_length -= seq_start.to(sequence_length.device)
-
-            outputs = []
-            status = ResponseType.FINISH if finish else ResponseType.SUCCESS
-            for output, len_ in zip(output_ids, sequence_length):
-                output, len_ = output, len_.item()
-                if len(output) > 0 and output[-1].item() == self.eos_id \
-                        and not gen_config.ignore_eos:
-                    outputs = (status, output[:-1].tolist(), len_ - 1)
-                elif len(output) > 0 and \
-                    gen_config.stop_words is not None and \
-                        output[-1].item() in gen_config.stop_words:
-                    outputs = (status, output[:-1].tolist(), len_)
-                else:
-                    outputs = (status, output.tolist(), len_)
-            yield outputs
-
-            if finish:
-                for t in self.threads:
-                    t.join()
-                while self.que.qsize() > 0:
-                    self.que.get()
-                break
-
-        if stream_output and not stop:
-            self.model_insts[0].unregister_callback()
-
-    def stream_infer(self,
-                     session_id,
-                     input_ids,
-                     input_embeddings=None,
-                     input_embedding_ranges=None,
-                     sequence_start: bool = True,
-                     sequence_end: bool = False,
-                     step=0,
-                     stop=False,
-                     gen_config: EngineGenerationConfig = None,
-                     stream_output=False,
-                     **kwargs):
         """Perform model inference.
 
         Args:
@@ -844,6 +703,11 @@
 
         # generator
         while True:
+            # Thanks for https://github.com/frankxyy and his issue
+            # https://github.com/InternLM/lmdeploy/issues/832
+            while self.que.qsize() == 0:
+                await asyncio.sleep(0.002)  # sleep(0) makes server unstable
+
             while self.que.qsize() > 1:
                 self.que.get()
 
@@ -884,6 +748,98 @@
         if stream_output and not stop:
             self.model_insts[0].unregister_callback()
 
+    def stream_infer(self,
+                     session_id,
+                     input_ids,
+                     input_embeddings=None,
+                     input_embedding_ranges=None,
+                     sequence_start: bool = True,
+                     sequence_end: bool = False,
+                     step=0,
+                     stop=False,
+                     gen_config: EngineGenerationConfig = None,
+                     stream_output=False,
+                     **kwargs):
+        """Perform model inference.
+
+        Args:
+            session_id (int): the id of a session
+            input_ids (numpy.ndarray): the token ids of a prompt
+            input_embeddings (List[numpy.ndarray]): embeddings features
+            input_embedding_ranges (List[Tuple[int,int]]): the begin/end
+              offsets of input_embeddings to input_ids
+            sequence_start (bool): indicator for starting a sequence
+            sequence_end (bool): indicator for ending a sequence
+            step (int): the offset of the k/v cache
+            stop (bool): indicator for cancelling the session
+            gen_config (EngineGenerationConfig): generation config
+            stream_output (bool): indicator for stream output
+            kwargs (dict): kwargs for backward compatibility
+        """
+        if stream_output and not stop:
+            self.model_insts[0].register_callback(self._forward_callback)
+
+        gen_config = self._update_generation_config(gen_config, **kwargs)
+        inputs, input_lengths = self.prepare_inputs(
+            session_id=session_id,
+            input_ids=input_ids,
+            input_embeddings=input_embeddings,
+            input_embedding_ranges=input_embedding_ranges,
+            sequence_start=sequence_start,
+            sequence_end=sequence_end,
+            step=step,
+            stop=stop,
+            gen_config=gen_config)
+
+        tm_inputs = _np_dict_to_tm_dict(inputs)
+        # start forward thread
+        self.que = Queue()
+        self._forward_thread(tm_inputs)
+
+        seq_start = input_lengths + input_lengths.new_tensor(step)
+
+        # generator
+        while True:
+            while self.que.qsize() > 1:
+                self.que.get()
+
+            finish, tm_outputs = self.que.get()
+
+            outputs = _tm_dict_to_torch_dict(tm_outputs)
+
+            output_ids = outputs['output_ids'][:, 0, :]
+            sequence_length = outputs['sequence_length'].long()[:, 0]
+            output_ids = [
+                output_id[s:l] for output_id, s, l in zip(
+                    output_ids, seq_start, sequence_length)
+            ]
+            sequence_length -= seq_start.to(sequence_length.device)
+
+            outputs = []
+            status = ResponseType.FINISH if finish else ResponseType.SUCCESS
+            for output, len_ in zip(output_ids, sequence_length):
+                output, len_ = output, len_.item()
+                if len(output) > 0 and output[-1].item() == self.eos_id \
+                        and not gen_config.ignore_eos:
+                    outputs = (status, output[:-1].tolist(), len_ - 1)
+                elif len(output) > 0 and \
+                    gen_config.stop_words is not None and \
+                        output[-1].item() in gen_config.stop_words:
+                    outputs = (status, output[:-1].tolist(), len_)
+                else:
+                    outputs = (status, output.tolist(), len_)
+            yield outputs
+
+            if finish:
+                for t in self.threads:
+                    t.join()
+                while self.que.qsize() > 0:
+                    self.que.get()
+                break
+
+        if stream_output and not stop:
+            self.model_insts[0].unregister_callback()
+
     def decode(self,
                input_ids,
                steps: List[int] = None,
