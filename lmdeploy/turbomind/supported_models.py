--- conflicted
+++ resolved
@@ -87,17 +87,11 @@
             elif arch == 'Qwen2ForCausalLM':
                 # qwen2 0.5b size_per_head is 64, which hasn't been supported
                 # by turbomind yet
-<<<<<<< HEAD
-                if hidden_size // num_attn_head != 128:
-                    support_by_turbomind = False
-            elif arch in ('ChatGLMModel', 'ChatGLMForConditionalGeneration'):
-=======
                 support_by_turbomind = _is_head_dim_128(cfg)
             elif arch == 'ChatGLMModel':
->>>>>>> ff2e307f
                 # chatglm1/2/3 is not working yet
                 support_by_turbomind = cfg.num_layers == 40
-            elif arch == 'InternVLChatModel':
+            elif arch in ('ChatGLMModel', 'ChatGLMForConditionalGeneration'):
                 # internvl2-4b,internlm2-1b are not working yet
                 support_by_turbomind = _is_head_dim_128(cfg.llm_config)
 
