# Copyright (c) OpenMMLab. All rights reserved.
from typing import Optional

from pydantic.dataclasses import dataclass


@dataclass
class EngineConfig:
    """TurboMind Engine config.

    Args:​
        model_name (str): the name of the deployed model​
        model_format (str): the layout of the deployed model. It can be one of the following values [hf, llama, awq], `hf` meaning `hf_llama`, `llama` meaning `meta_llama`, `awq` meaning the quantized model by AWQ.​
        group_size (int): the group size used when quantizing weights to 4bit, default to 128​
        tp (int): the number of GPU cards used in tensor parallelism, default to 1​
        session_len (int): the max session length of a sequence, default to None​
        max_batch_size (int): the max batch size during inference, default to 128​
        max_context_token_num (int): the max number of tokens to be processed in each forward pass, default to 1​
        cache_max_entry_count (float): the percentage of gpu memory occupied by the k/v cache, default to 0.5​
        cache_block_seq_len (int): the length of a sequence in a k/v block, default to 128​
        cache_chunk_size (int): the number of blocks each time TurboMind engine tries to realloc from gpu memory, default to -1. When it is -1, ​
        num_tokens_per_iter (int): number of tokens to be processed per iteration, default to 0
        max_prefill_iters (int): max prefill iters for a single request, default to 1
        use_context_fmha (int): whether or not to use fmha in context decoding, default to 1​
        quant_policy: (int): , default to 0. When k/v is quantized into 8 bit, set it to 4​
        rope_scaling_factor (int): scaling factor used for dynamic ntk, default to 0. TurboMind follows the implementation of transformer LlamaAttention​
        use_logn_attn (bool): whether or not to use log attn: default to False​
    """  # noqa: E501

    model_name: Optional[str] = None
    model_format: Optional[str] = None
    tp: int = 1
    session_len: Optional[int] = None
    max_batch_size: int = 128
<<<<<<< HEAD
    group_size: int = 0
    kv_bits: int = 8
=======
    group_size: int = 128
>>>>>>> 18cf952c
    max_context_token_num: int = 1
    cache_max_entry_count: float = 0.5
    cache_block_seq_len: int = 128
    cache_chunk_size: int = -1
    num_tokens_per_iter: int = 0
    max_prefill_iters: int = 1
    use_context_fmha: int = 1
    quant_policy: int = 0
    rope_scaling_factor: float = 0.0
    use_logn_attn: bool = False<|MERGE_RESOLUTION|>--- conflicted
+++ resolved
@@ -32,12 +32,7 @@
     tp: int = 1
     session_len: Optional[int] = None
     max_batch_size: int = 128
-<<<<<<< HEAD
     group_size: int = 0
-    kv_bits: int = 8
-=======
-    group_size: int = 128
->>>>>>> 18cf952c
     max_context_token_num: int = 1
     cache_max_entry_count: float = 0.5
     cache_block_seq_len: int = 128
