# Copyright (c) OpenMMLab. All rights reserved.
from typing import List

import torch

# Maps that describe the structure of your model.
NORM_FCS_MAP = {
    'LlamaDecoderLayer': {
        'input_layernorm':
        ['self_attn.k_proj', 'self_attn.q_proj', 'self_attn.v_proj'],
        'post_attention_layernorm': ['mlp.gate_proj', 'mlp.up_proj']
    },
    'InternLMDecoderLayer': {
        'input_layernorm':
        ['self_attn.k_proj', 'self_attn.q_proj', 'self_attn.v_proj'],
        'post_attention_layernorm': ['mlp.gate_proj', 'mlp.up_proj']
    },
    'InternLM2DecoderLayer': {
        'attention_norm': ['attention.wqkv'],
        'ffn_norm': ['feed_forward.w1', 'feed_forward.w3']
    },
    'QWenBlock': {
        'ln_1': ['attn.c_attn'],
        'ln_2': ['mlp.w1', 'mlp.w2']
    },
    'Qwen2DecoderLayer': {
        'input_layernorm':
        ['self_attn.k_proj', 'self_attn.q_proj', 'self_attn.v_proj'],
        'post_attention_layernorm': ['mlp.gate_proj', 'mlp.up_proj']
    },
    'DecoderLayer': {
        'input_layernorm': ['self_attn.W_pack'],
        'post_attention_layernorm': ['mlp.gate_proj', 'mlp.up_proj']
    }
}

FC_FCS_MAP = {
    'LlamaDecoderLayer': {
        'self_attn.v_proj': ['self_attn.o_proj'],
        'mlp.up_proj': ['mlp.down_proj']
    },
    'InternLMDecoderLayer': {
        'self_attn.v_proj': ['self_attn.o_proj'],
        'mlp.up_proj': ['mlp.down_proj']
    },
    'InternLM2DecoderLayer': {
        'feed_forward.w3': ['feed_forward.w2']
    },
    'QWenBlock': {
        'attn.c_attn': ['attn.c_proj'],
        'mlp.w1': ['mlp.c_proj']
    },
    'Qwen2DecoderLayer': {
        'self_attn.v_proj': ['self_attn.o_proj'],
        'mlp.up_proj': ['mlp.down_proj']
    },
    'DecoderLayer': {
        'self_attn.W_pack': ['self_attn.o_proj'],
        'mlp.up_proj': ['mlp.down_proj']
    }
}


@torch.no_grad()
def get_weight_scale(weight, q_group_size=-1):
    org_shape = weight.shape
    if q_group_size > 0:
        weight = weight.view(-1, q_group_size)
    scale = weight.abs() / weight.abs().amax(dim=1, keepdim=True)
    scale = scale.view(org_shape)
    scale = scale.mean(0)
    return scale


@torch.no_grad()
def smooth_ln_fcs(ln: torch.nn.Module,
                  fcs: List[torch.nn.Module],
                  act_scales: torch.Tensor,
                  group_size: int = -1,
                  alpha: float = 0.5) -> torch.Tensor:
    """Smooth weights of a layer normalization and its fully connected layers.

    :param ln: Layer Normalization module
    :param fcs: List of Fully Connected modules
    :param act_scales: Activation scales
    :param alpha: Scaling factor (default is 0.5)
    :return: Scales
    """
    device, dtype = fcs[0].weight.device, fcs[0].weight.dtype

    # If zeros exist within the weight of the layer norm, it becomes
    # unnecessary to perform smooth quantization at the positions where
    # these zeros occur.
    zero_positions = (ln.weight == 0).nonzero(as_tuple=True)[0]
    nonzero_positions = (ln.weight != 0).nonzero(as_tuple=True)[0]

    act_scales = act_scales.to(device=device, dtype=dtype)

    concat_w = torch.cat([fc.weight for fc in fcs], dim=0)
    w_scales = get_weight_scale(concat_w, group_size)

    scales = (act_scales.pow(alpha) /
              w_scales.pow(1 - alpha)).clamp(min=1e-4).to(device).to(dtype)

    scales = scales / (scales[nonzero_positions].max() *
                       scales[nonzero_positions].min()).sqrt()

    scales[zero_positions] = 1

    ln.weight.div_(scales)
    if hasattr(ln, 'bias'):
        ln.bias.div_(scales)

    for fc in fcs:
        fc.weight.mul_(scales.view(1, -1))

    for p in ln.parameters():
        assert torch.isnan(p).sum() == 0
    for fc in fcs:
        for p in fc.parameters():
            assert torch.isnan(p).sum() == 0
    return scales


@torch.no_grad()
def smooth_fc_fcs(pre_fc: torch.nn.Module,
                  fcs: List[torch.nn.Module],
                  act_scales: torch.Tensor,
                  group_size: int = -1,
                  alpha: float = 0.5) -> torch.Tensor:
    """Smooth weights of a fully connected layer and its downstream layers.

    :param pre_fc: Previous Fully Connected layer
    :param fcs: List of Fully Connected modules
    :param act_scales: Activation scales
    :param alpha: Scaling factor (default is 0.5)
    :return: Scales
    """
    device, dtype = pre_fc.weight.device, pre_fc.weight.dtype

    size_a = act_scales.size(0)
    size_pre_fc = pre_fc.weight.size(0)

    # (for llama2) use group query attention, pre_fc is v_proj, fc is o_proj
    if size_pre_fc < size_a and size_a % size_pre_fc == 0:
        return

    act_scales = act_scales.to(device=device, dtype=dtype)

    concat_w = torch.cat([fc.weight for fc in fcs], dim=0)
    w_scales = get_weight_scale(concat_w, group_size)

    scales = (act_scales.pow(alpha) /
              w_scales.pow(1 - alpha)).clamp(min=1e-4).to(device).to(dtype)
    scales = scales / (scales.max() * scales.min()).sqrt()

    # (for qwen&baichuan) pre_fc is packed QKV, only V needs to scale
    if size_pre_fc > size_a and size_pre_fc % size_a == 0 \
            and size_pre_fc // size_a == 3:

        pre_fc.weight[-size_a:].div_(scales.view(-1, 1))

        if getattr(pre_fc, 'bias', None) is not None:
            pre_fc.bias[-size_a:].div_(scales)
    else:
        pre_fc.weight.div_(scales.view(-1, 1))

        if getattr(pre_fc, 'bias', None) is not None:
            pre_fc.bias.div_(scales)

    for fc in fcs:
        fc.weight.mul_(scales.view(1, -1))

    for p in pre_fc.parameters():
        assert torch.isnan(p).sum() == 0
    for fc in fcs:
        for p in fc.parameters():
            assert torch.isnan(p).sum() == 0

    return scales


def check_awq_supported(layer_type):
    """Check if the smooth function is supported by inspecting layer type."""
    norm_fcs_found = False
    fc_fcs_found = False

    if isinstance(layer_type, str):
        if layer_type in NORM_FCS_MAP:
            norm_fcs_found = True
        if layer_type in FC_FCS_MAP:
            fc_fcs_found = True

    elif isinstance(layer_type, type):
        if layer_type.__name__ in NORM_FCS_MAP:
            norm_fcs_found = True
        if layer_type.__name__ in FC_FCS_MAP:
            fc_fcs_found = True

    else:
        raise NotImplementedError

    if not norm_fcs_found:
        raise NotImplementedError

    if not fc_fcs_found:
        raise NotImplementedError


def quant_weights(model,
                  fcs,
                  bits,
                  symmetry,
                  group_size=-1,
                  device='cuda',
                  skip_if_contains: str = None):
    """Quantize the weights of the target model's linear layers."""
    from lmdeploy.legacy.pytorch.modules import WeightOnlyQLinear
    from lmdeploy.lite.quantization import WeightQuantizer
    from lmdeploy.lite.utils import QParams
    for name, fc in fcs.items():
        fc.to(device)
<<<<<<< HEAD
=======
        quantizer = WeightQuantizer(bits, symmetry, 'per_group', group_size)
        fc.weight.data, scales, zeros = pseudo_quantize_tensor(
            fc.weight.data, bits, group_size, return_scale_zeros=True)
        q_linear = WeightOnlyQLinear.from_linear(fc,
                                                 quantizer,
                                                 qparams=QParams(
                                                     scales, zeros))
>>>>>>> da11f239
        parent_name, _, child_name = name.rpartition('.')
        parent = model.get_submodule(parent_name)
        pack_or_skip = 'packed'
        if skip_if_contains and skip_if_contains in child_name:
            q_linear = fc
            pack_or_skip = 'skipped'
        else:
            quantizer = WeightQuantizer(bits, symmetry, 'per_group',
                                        group_size)
            q_linear = WeightOnlyQLinear.from_linear(fc, quantizer)
        setattr(parent, child_name, q_linear)
        fc.to('cpu')

        print(f'{name} weight {pack_or_skip}.')


def smooth_layers(layers,
                  fc2fcs,
                  norm2fcs,
                  a_scales,
                  group_size=-1,
                  device='cuda'):
    """Apply weight smoothing based on input scales."""

    for l_name, layer in layers.items():
        layer.to(device)
        for ln_name, fc_names in norm2fcs.items():
            a_name = [f'{l_name}.{n}' for n in fc_names][0]

            ln = layer.get_submodule(ln_name)
            fcs = [layer.get_submodule(n) for n in fc_names]
            smooth_ln_fcs(ln, fcs, a_scales[a_name], group_size)

        for f_name, fc_names in fc2fcs.items():
            a_name = [f'{l_name}.{n}' for n in fc_names][0]

            fc = layer.get_submodule(f_name)
            fcs = [layer.get_submodule(n) for n in fc_names]

            smooth_fc_fcs(fc, fcs, a_scales[a_name], group_size)

        layer.to('cpu')
        print(f'{l_name} smooth weight done.')


def pseudo_quantize_tensor(w,
                           w_bit=8,
                           w_group_size=-1,
                           return_scale_zeros=False):
    """Pseudo quantize tensor."""
    org_w_shape = w.shape
    if w_group_size > 0:
        assert org_w_shape[-1] % w_group_size == 0
        w = w.reshape(-1, w_group_size)
    assert w.dim() == 2
    max_val = w.amax(dim=1, keepdim=True)
    min_val = w.amin(dim=1, keepdim=True)
    max_int = 2**w_bit - 1
    min_int = 0
    scales = (max_val - min_val).clamp(min=1e-5) / max_int
    zeros = (-torch.round(min_val / scales)).clamp_(min_int, max_int)
    assert torch.isnan(scales).sum() == 0
    assert torch.isnan(w).sum() == 0

    q_w = torch.clamp(torch.round(w / scales) + zeros, min_int, max_int)
    w = (q_w - zeros) * scales
    assert torch.isnan(w).sum() == 0

    if return_scale_zeros:
        zeros = zeros.view(org_w_shape[0], org_w_shape[-1] // w_group_size, -1)
        scales = scales.view(org_w_shape[0], org_w_shape[-1] // w_group_size,
                             -1)
        q_w = q_w.reshape(org_w_shape)
        return q_w, scales, zeros
    w = w.reshape(org_w_shape)
    return w


def awq_layers(layers,
               fc2fcs,
               norm2fcs,
               a_scales,
               a_ratios=None,
               group_size=-1,
               device='cuda'):
    """Apply awq based on input scales."""

    for l_name, layer in layers.items():
        layer.to(device)
        for ln_name, fc_names in norm2fcs.items():
            a_name = [f'{l_name}.{n}' for n in fc_names][0]
            ratios = [a_ratios[f'{l_name}.{n}'] for n in fc_names]
            ratio = [s for s in ratios if s is not None][0]

            ln = layer.get_submodule(ln_name)
            fcs = [layer.get_submodule(n) for n in fc_names]
            smooth_ln_fcs(ln, fcs, a_scales[a_name], group_size, ratio)

        for f_name, fc_names in fc2fcs.items():
            a_name = [f'{l_name}.{n}' for n in fc_names][0]
            ratios = [a_ratios[f'{l_name}.{n}'] for n in fc_names]
            ratios = [s for s in ratios if s is not None]
            ratio = 0.5 if not len(ratios) else ratios[0]

            fc = layer.get_submodule(f_name)
            fcs = [layer.get_submodule(n) for n in fc_names]

            smooth_fc_fcs(fc, fcs, a_scales[a_name], group_size, ratio)

        layer.to('cpu')
        print(f'{l_name} smooth weight done.')<|MERGE_RESOLUTION|>--- conflicted
+++ resolved
@@ -220,8 +220,6 @@
     from lmdeploy.lite.utils import QParams
     for name, fc in fcs.items():
         fc.to(device)
-<<<<<<< HEAD
-=======
         quantizer = WeightQuantizer(bits, symmetry, 'per_group', group_size)
         fc.weight.data, scales, zeros = pseudo_quantize_tensor(
             fc.weight.data, bits, group_size, return_scale_zeros=True)
@@ -229,7 +227,6 @@
                                                  quantizer,
                                                  qparams=QParams(
                                                      scales, zeros))
->>>>>>> da11f239
         parent_name, _, child_name = name.rpartition('.')
         parent = model.get_submodule(parent_name)
         pack_or_skip = 'packed'
