# Copyright (c) OpenMMLab. All rights reserved.
import enum
import itertools
import json
import os
import time
from dataclasses import dataclass
from queue import Queue
from threading import Thread
from typing import Any, Callable, Dict, List

import torch
import torch.distributed as dist
from torch import multiprocessing as mp
from torch.distributed._tensor import DeviceMesh, Replicate, distribute_tensor
from transformers import AutoConfig, AutoModelForCausalLM
from transformers.generation.logits_process import (LogitsProcessorList,
                                                    TemperatureLogitsWarper,
                                                    TopKLogitsWarper,
                                                    TopPLogitsWarper)
from transformers.utils import WEIGHTS_INDEX_NAME, WEIGHTS_NAME, cached_file

from lmdeploy.pytorch.accel import LoadNoInit
from lmdeploy.pytorch_poc.config import (CacheConfig, ModelConfig,
                                         SchedulerConfig)
from lmdeploy.pytorch_poc.messages import (MessageStatus, SamplingParam,
                                           SchedulerMessage, SchedulerSession)
from lmdeploy.pytorch_poc.models import patch
from lmdeploy.pytorch_poc.paging import Scheduler
from lmdeploy.pytorch_poc.utils import get_gpu_memory
from lmdeploy.utils import get_logger

from .cache_engine import CacheEngine

logger = get_logger('lmdeploy')


class RequestType(enum.Enum):
    """Request type."""

    ADD_SESSION = enum.auto()
    ADD_MESSAGE = enum.auto()
    STOP_SESSION = enum.auto()
    END_SESSION = enum.auto()
    STOP_ENGINE = enum.auto()
    RESUME_ENGINE = enum.auto()


class ResponseType(enum.Enum):
    """Response type."""

    SUCCESS = enum.auto()
    FINISH = enum.auto()
    ENGINE_STOP_ERROR = enum.auto()
    REPEAT_ERROR = enum.auto()
    NOT_EXIST_ERROR = enum.auto()


@dataclass
class Request:
    """Request."""

    type: RequestType
    resp: Queue
    req_id: int
    data: Any = None


@dataclass
class Response:
    """Response."""

    type: ResponseType
    req_id: int
    data: Any = None
    err_msg: str = ''


@dataclass
class InferOutput:
    """The output of the model inference."""

    session_id: int
    token_ids: List[int]
    req_id: int = 0
    finish: bool = False
    logits: torch.Tensor = None


class ModelContext:
    """context of Model.

    patched model might need extra information to perform inference.
    This dataclass provide these infos and tools.

    Args:
        block_offsets (List[List[int]]): The block offsets of each layers.
        history_lengths (List[int]): The history length of the caches.
        position_ids (Tensor): The position ids of the input tokens.
        world_size (int): The distribution world size.
        device (str): The device of the tensors.
    """

    def __init__(
        self,
        block_offsets: List[List[int]],
        history_lengths: List[int],
        position_ids: torch.Tensor,
        q_start_loc: torch.Tensor,
        seq_length: torch.Tensor,
        world_size: int = 1,
        device='cuda',
    ):
        self.block_offsets_list = block_offsets
        self.history_lengths = history_lengths
        self.position_ids = position_ids
        self.q_start_loc = q_start_loc
        self.seq_length = seq_length
        self.world_size = world_size

        # padding zero
        pad_sequence = torch.nn.utils.rnn.pad_sequence
        block_offsets = [
            torch.tensor(offset, device=device) for offset in block_offsets
        ]
        block_offsets = pad_sequence(block_offsets, True)
        self.block_offsets = block_offsets

    def get_block_offsets(self):
        """return block offsets."""
        return self.block_offsets

    def fill_cache(
        self,
        k_states: torch.Tensor,
        v_states: torch.Tensor,
        start_loc: torch.Tensor,
        seq_length: torch.Tensor,
        k_caches: torch.Tensor,
        v_caches: torch.Tensor,
    ):
        """Fill current key/value to cache.

        Args:
            k_states (torch.Tensor): [packed_seq_len, head, dim]
            v_states (torch.Tensor): [packed_seq_len, head, dim]
            start_loc (torch.Tensor): [bs]
            seq_length (torch.Tensor): [bs]
            k_caches (torch.Tensor): [num_blocks, block_size, head, dim]
            v_caches (torch.Tensor): [num_blocks, block_size, head, dim]
        """

        block_size = k_caches.size(1)
        block_offsets = self.block_offsets_list

        history_lengths = torch.tensor(self.history_lengths)
        first_free_block_offsets = history_lengths // block_size
        first_token_offsets = history_lengths % block_size

        for bid in range(len(history_lengths)):
            loc = start_loc[bid]
            seq_len = seq_length[bid]
            b_offsets = block_offsets[bid]
            free_offset = first_free_block_offsets[bid]
            token_offset = first_token_offsets[bid]

            assert 0 <= loc <= k_states.size(0)
            assert 0 <= loc + seq_len <= k_states.size(0)

            k_state = k_states[loc:loc + seq_len]
            v_state = v_states[loc:loc + seq_len]

            # fill remain(last non-full block)
            block_id = b_offsets[free_offset]
            fill_token_num = min(block_size - token_offset, seq_len)

            assert 0 <= fill_token_num <= block_size

            k_caches[block_id][token_offset:token_offset +
                               fill_token_num] = k_state[:fill_token_num]
            v_caches[block_id][token_offset:token_offset +
                               fill_token_num] = v_state[:fill_token_num]

            # update offset
            seq_len = seq_len - fill_token_num
            free_offset += 1
            k_state = k_state[fill_token_num:]
            v_state = v_state[fill_token_num:]

            for seq_offset in range(0, seq_len, block_size):
                token_num = min(seq_len - seq_offset, block_size)
                block_id = b_offsets[free_offset]
                k_caches[block_id][:token_num] = k_state[:token_num]
                v_caches[block_id][:token_num] = v_state[:token_num]

                free_offset += 1
                k_state = k_state[token_num:]
                v_state = v_state[token_num:]


def _update_cache_config(model_config: ModelConfig,
                         cache_config: CacheConfig,
                         gpu_id: int = 0):
    """Update the gpu mem and cpu mem according to model info.

    Args:
        model_config (ModelConfig): The config of the model.
        cache_config (CacheConfig): The config of the cache info.
        gpu_id (int): The GPU id to use.
    """
    GPU_MEM_PERCENT = 0.7
    SWAP_SPACE = 4 * (1 << 30)
    reserved_mem = torch.cuda.memory_reserved(gpu_id)
    gpu_mem = (get_gpu_memory(gpu_id) - reserved_mem) * GPU_MEM_PERCENT
    cpu_mem = SWAP_SPACE
    cache_block_size = CacheEngine.get_cache_block_size(
        cache_config.block_size, model_config)
    if cache_config.num_cpu_blocks == 0:
        cache_config.num_cpu_blocks = int(cpu_mem / cache_block_size)
    if cache_config.num_gpu_blocks == 0:
        cache_config.num_gpu_blocks = int(gpu_mem / cache_block_size)


def _get_torch_dtype(config: Any, default: str = 'float16'):
    """Get the torch dtype from the model config.

    Args:
        config: Config of the hf model.
        default (str): default device type.
    """
    torch_dtype = getattr(config, 'torch_dtype', default)
    return eval(f'torch.{torch_dtype}')


def _tp_model_loop(
    rank: int,
    model_path: str,
    extra_args: List[str],
    model_config: ModelConfig,
    cache_config: CacheConfig,
    in_que: mp.Queue,
    out_que: mp.Queue,
    world_size: int,
    trust_remote_code=True,
):
    """Start model loops for tensor parallel model inference.

    Args:
        rank (int): Distribution rank.
        model_path (int): Path of the hugging face model. Could be
            local or online.
        extra_args (List[str]): The extra arguments to add to the
            patched model.
        model_config (ModelConfig): The config of the model.
        cache_config (CacheConfig): The config of the cache.
        in_que (mp.Queue): Input queue. Used to receive model input.
        out_que (mp.Queue): Output queue. Used to send the model output.
        world_size (int): The distribution world size.
    """
    from accelerate import init_empty_weights

    device_mesh = DeviceMesh('cuda', list(range(world_size)))

    error_code = 0
    error_type = None

    try:
        config = AutoConfig.from_pretrained(
            model_path, trust_remote_code=trust_remote_code)
        torch_dtype = _get_torch_dtype(config)
        with init_empty_weights():
            model = AutoModelForCausalLM.from_config(
                config,
                torch_dtype=torch_dtype,
                trust_remote_code=trust_remote_code)

        try:
            torch_model_json_path = cached_file(model_path, WEIGHTS_INDEX_NAME)
            with open(torch_model_json_path, mode='r') as f:
                torch_model_json = json.load(f)

            weight_map = torch_model_json['weight_map']

            checkpoints = list(set(weight_map.values()))
            checkpoints = [
                cached_file(model_path, ckpt) for ckpt in checkpoints
            ]
        except Exception:
            logger.warning(f'load failed, try load from {WEIGHTS_NAME}.')
            checkpoints = [cached_file(model_path, WEIGHTS_NAME)]
        patched_model = patch(
            model,
            extra_args=extra_args,
            rank=rank,
            world_size=world_size,
            checkpoints=checkpoints,
        )

        _update_cache_config(model_config, cache_config)
        cache_engine = CacheEngine(cache_config,
                                   model_config,
                                   rank=rank,
                                   world_size=world_size)
    except Exception as e:
        error_code = 1
        error_type = e

    error_code = torch.tensor(error_code).cuda(rank)

    dist.all_reduce(error_code)

    error_code = error_code.item()
    if error_code > 0:
        all_errors = [None] * world_size
        dist.all_gather_object(all_errors, error_type)
        if rank == 0:
            out_que.put((1, all_errors, cache_config))
        return
    else:
        if rank == 0:
            out_que.put((0, None, cache_config))

    while True:
        input_tensor_names = [
            'input_ids',
            'seq_length',
            'attention_mask',
            'position_ids',
            'q_start_loc',
        ]

        if rank == 0:
            inputs, swap_in_map, swap_out_map = in_que.get()
            input_tensors = dict((name, t) for name, t in inputs.items()
                                 if name in input_tensor_names)
            input_metas = dict((name, (t.shape, t.dtype))
                               for name, t in input_tensors.items())
            input_metas['block_offsets'] = inputs['block_offsets']
            input_metas['history_lengths'] = inputs['history_lengths']

            objs = [input_metas, swap_in_map, swap_out_map]
        else:
            objs = [None, None, None]

        # broadcast input shapes and dtypes
        dist.broadcast_object_list(objs)

        if rank != 0:
            input_metas = objs[0]
            input_tensors = dict((name, torch.empty(meta[0], dtype=meta[1]))
                                 for name, meta in input_metas.items()
                                 if name in input_tensor_names)

        updated_inputs = dict()
        for name, t in input_tensors.items():
            updated_inputs[name] = distribute_tensor(t,
                                                     device_mesh=device_mesh,
                                                     placements=[Replicate()
                                                                 ]).to_local()

        inputs = updated_inputs
        inputs['block_offsets'] = input_metas['block_offsets']
        inputs['history_lengths'] = input_metas['history_lengths']

        swap_in_map = objs[1]
        swap_out_map = objs[2]

        # swap in/out
        issued_cache_op = False
        if len(swap_in_map) > 0:
            cache_engine.swap_in(swap_in_map)
            issued_cache_op = True
        if len(swap_out_map) > 0:
            cache_engine.swap_out(swap_out_map)
            issued_cache_op = True

        if issued_cache_op:
            cache_events = cache_engine.events
        else:
            cache_events = None

        if cache_events is not None:
            for event in cache_events:
                event.wait()

        with torch.no_grad():
            output = patched_model(
                input_ids=inputs['input_ids'],
                position_ids=inputs['position_ids'],
                attention_mask=inputs['attention_mask'],
                past_key_values=cache_engine.gpu_cache,
                return_dict=True,
                output_attentions=False,
                output_hidden_states=False,
                use_origin=False,
                context=ModelContext(
                    block_offsets=inputs['block_offsets'],
                    history_lengths=inputs['history_lengths'],
                    position_ids=inputs['position_ids'],
                    q_start_loc=inputs['q_start_loc'],
                    seq_length=inputs['seq_length'],
                    world_size=world_size,
                ),
                q_seq_info=(inputs['q_start_loc'], inputs['seq_length']),
            )

            if rank == 0:
                out_que.put((0, output['logits'].cpu()))


def _start_tp_process(rank: int,
                      world_size: int,
                      func: Callable,
                      args: List = None,
                      kwargs: Dict = None):
    """Start the tensor parallel process.

    Args:
        rank (int): The distribution rank.
        world_size (int): The distribution world size.
        func (Callable): The function to be called in the process.
        args (List): The arguments of the func.
        kwargs (Dict): The keyword arguments of the func.
    """
    try:
        os.environ['MASTER_ADDR'] = '127.0.0.1'
        os.environ['MASTER_PORT'] = '29500'
        dist.init_process_group('nccl', rank=rank, world_size=world_size)

        with torch.cuda.device(rank), torch.no_grad():
            if args is None:
                args = tuple()
            if kwargs is None:
                kwargs = dict()
            func(rank, *args, **kwargs)
    except Exception as e:
        from traceback import print_exc

        logger.error(f'rank[{rank}]: {e}')
        print_exc()
        raise e


class Engine:
    """The inference engine of lmdeploy pytorch.

    Args:
        model_path (str): The hugging face model path.
        scheduler_config (SchedulerConfig): The config of the scheduler.
        cache_config (CacheConfig): The config of the cache info.
        tp (int): Number of tensor parallel.
    """

    def __init__(
        self,
        model_path: str,
        scheduler_config: SchedulerConfig = None,
        cache_config: CacheConfig = None,
        tp: int = 1,
        trust_remote_code=True,
    ) -> None:

        self.tp = tp
<<<<<<< HEAD
        self.gpu_count = tp
        hf_config = AutoConfig.from_pretrained(model_path,
                                               trust_remote_code=True)
=======
        hf_config = AutoConfig.from_pretrained(
            model_path, trust_remote_code=trust_remote_code)
>>>>>>> fd25cdc1
        torch_dtype = _get_torch_dtype(hf_config)
        self.torch_dtype = torch_dtype

        if scheduler_config is None:
            scheduler_config = SchedulerConfig(max_batches=64,
                                               max_session_len=2048,
                                               max_request_output_len=512)
        if cache_config is None:
            cache_config = CacheConfig(block_size=64,
                                       num_cpu_blocks=0,
                                       num_gpu_blocks=0)
        if 'chatglm' in model_path:
            model_config = ModelConfig(
                hf_config.hidden_size // hf_config.num_attention_heads *
                hf_config.multi_query_group_num,
                hf_config.num_layers,
                hf_config.multi_query_group_num,
                bos_token_id=hf_config.bos_token_id,
                eos_token_id=hf_config.eos_token_id,
                dtype=torch_dtype,
            )
        else:
            model_config = ModelConfig(
                hf_config.hidden_size,
                hf_config.num_hidden_layers,
                hf_config.num_attention_heads,
                bos_token_id=hf_config.bos_token_id,
                eos_token_id=hf_config.eos_token_id,
                dtype=torch_dtype,
            )

        self.scheduler_config = scheduler_config
        self.cache_config = cache_config
        self.model_config = model_config
        self.session_len = scheduler_config.max_session_len

        if tp == 1:
            with LoadNoInit():
                hf_model = AutoModelForCausalLM.from_pretrained(
                    model_path,
                    torch_dtype=torch_dtype,
                    trust_remote_code=trust_remote_code)
                hf_model.eval()

            self.patched_model = patch(
                hf_model, ['context', 'use_origin', 'q_seq_info']).cuda()
            _update_cache_config(model_config, cache_config)

            self.cache_engine = CacheEngine(cache_config, model_config)
            logger.debug(
                f'Initialize cache engine with {cache_config.num_gpu_blocks}'
                f' gpu blocks and {cache_config.num_cpu_blocks} cpu blocks.')
        else:
            mp.set_start_method('spawn')
            self.tp_model_in_que = mp.Queue(5)
            self.tp_model_out_que = mp.Queue(5)

            self.patch_model_tp(
                model_path,
                ['context', 'use_origin', 'q_seq_info'],
                model_config=model_config,
                cache_config=cache_config,
                in_que=self.tp_model_in_que,
                out_que=self.tp_model_out_que,
                world_size=tp,
            )

            ret_code, e, cache_config = self.tp_model_out_que.get()
            if ret_code != 0:
                logger.error(f'Init tp model failed with error: {e}')
                for err in e:
                    if err is not None:
                        raise err

            # # have to update cache on host to support scheduler
            # _update_cache_config(model_config, cache_config)

        self.scheduler = Scheduler(scheduler_config, cache_config)

        self.requests = Queue(scheduler_config.max_batches)

        # create main thread
        loop_threads = Thread(target=self.loop, daemon=True)
        loop_threads.start()
        self.loop_threads = loop_threads

    def patch_model_tp(
        self,
        model_path: str,
        extra_args: List[str],
        model_config: ModelConfig,
        cache_config: CacheConfig,
        in_que: mp.Queue,
        out_que: mp.Queue,
        world_size: int,
    ):
        """Start tensor parallel sub process.

        Args:
            model_path (int): Path of the hugging face model.
                Could be local or online.
            extra_args (List[str]): The extra arguments to add to the
                patched model.
            model_config (ModelConfig): The config of the model.
            cache_config (CacheConfig): The config of the cache.
            in_que (mp.Queue): Input queue. Used to receive model input.
            out_que (mp.Queue): Output queue. Used to send the model output.
            world_size (int): The distribution world size.
        """
        self.mp_context = mp.spawn(
            _start_tp_process,
            args=(
                world_size,
                _tp_model_loop,
                (model_path, extra_args),
                dict(
                    model_config=model_config,
                    cache_config=cache_config,
                    in_que=in_que,
                    out_que=out_que,
                    world_size=world_size,
                ),
            ),
            nprocs=world_size,
            join=False,
            daemon=True,
        )

    def create_instance(self, cuda_stream_id=0):
        """Create a turbomind instance.

        Args:
            cuda_stream_id(int): identity of a cuda stream
        Returns:
            EngineInstance: an instance of turbomind
        """
        return EngineInstance(self)

    def add_session(self, session: SchedulerSession):
        """Add new session."""
        self.scheduler.add_session(session)

    def add_message(self, message: SchedulerMessage):
        """Add new message."""
        self.scheduler.add_message(message)

    def _make_inputs(self,
                     messages: List[SchedulerMessage],
                     device: str = 'cuda'):
        """create model inputs from messages.

        Args:
            messages (List[SchedulerMessage]): The input messages.
            device (str): Device name.
        """
        sessions = self.scheduler.get_sessions(messages)
        history_lengths = [sess.history_length for sess in sessions]

        token_ids = [msg.token_ids for msg in messages]

        if isinstance(token_ids[0], int):
            token_ids = [token_ids]

        seq_length = [len(tokens) for tokens in token_ids]
        max_seq_len = max(seq_length)

        input_ids = list(itertools.chain(*token_ids))
        input_ids = torch.tensor(input_ids).to(device)

        q_start_loc = torch.tensor([0] + seq_length[:-1]).to(device)

        attention_mask = torch.tensor([
            seq_len * [1] + (max_seq_len - seq_len) * [0]
            for seq_len in seq_length
        ]).to(device)
        position_ids = attention_mask.long().cumsum(-1) - 1
        position_ids += position_ids.new_tensor(history_lengths).unsqueeze(-1)
        seq_length = torch.tensor(seq_length).to(device)

        block_tables = self.scheduler.get_block_tables(messages)
        block_offsets = [[block.block_id for block in block_table]
                         for block_table in block_tables]

        # add batch dim [bs=1, seq_len]
        if input_ids.ndim == 1:
            input_ids = input_ids.unsqueeze(0)

        return dict(
            input_ids=input_ids,
            seq_length=seq_length,
            attention_mask=attention_mask,
            block_offsets=block_offsets,
            position_ids=position_ids,
            q_start_loc=q_start_loc,
        )

    def stop_session(self, session_id: int):
        """stop session."""
        self.scheduler.stop_session(session_id)
        self.scheduler.update()

    def end_session(self, session_id: int):
        """end session."""
        self.scheduler.end_session(session_id)
        self.scheduler.update()

    def _stoping_criteria(self, msg: SchedulerMessage, next_token_id: int):
        """Check if the message should stop.

        Args:
            msg (SchedulerMessage): The input message.
            next_token_id (int): The next token id from inference result.

        Returns:
            bool: Weither the message should be stopped.
        """
        # check eof
        sampling_param = msg.sampling_param
        if not sampling_param.ignore_eos:
            if next_token_id == self.model_config.eos_token_id:
                return True

        if (sampling_param.stop_words is not None
                and next_token_id in sampling_param.stop_words):
            return True

        # check request_len
        if msg.request_output_len >= msg.max_request_output_len:
            return True

        # check session len
        session = self.scheduler.sessions[msg.session_id]
        session_len = sum(block.num_tokens for block in session.logical_blocks)
        if session_len >= self.scheduler_config.max_session_len:
            return True

        return False

    def _model_forward(self, inputs: Dict, swap_in_map: Dict[int, int],
                       swap_out_map: Dict[int, int]):
        """model forward.

        Args:
            inputs (Dict): The input data comes from _make_inputs.
            swap_in_map (Dict[int, int]): Cache maps to swap in.
            swap_out_map (Dict[int, int]): Cache maps to swap out.
        """
        if self.tp == 1:
            # swap in/out
            issued_cache_op = False
            if len(swap_in_map) > 0:
                self.cache_engine.swap_in(swap_in_map)
                issued_cache_op = True
            if len(swap_out_map) > 0:
                self.cache_engine.swap_out(swap_out_map)
                issued_cache_op = True

            if issued_cache_op:
                cache_events = self.cache_engine.events
            else:
                cache_events = None

            if cache_events is not None:
                for event in cache_events:
                    event.wait()

            with torch.no_grad():
                # forward
                output = self.patched_model(
                    input_ids=inputs['input_ids'],
                    position_ids=inputs['position_ids'],
                    attention_mask=inputs['attention_mask'],
                    past_key_values=self.cache_engine.gpu_cache,
                    return_dict=True,
                    output_attentions=False,
                    output_hidden_states=False,
                    use_origin=False,
                    context=ModelContext(
                        block_offsets=inputs['block_offsets'],
                        history_lengths=inputs['history_lengths'],
                        position_ids=inputs['position_ids'],
                        q_start_loc=inputs['q_start_loc'],
                        seq_length=inputs['seq_length'],
                    ),
                    q_seq_info=(inputs['q_start_loc'], inputs['seq_length']),
                )
                return output['logits']

        else:
            with torch.no_grad():
                self.tp_model_in_que.put((inputs, swap_in_map, swap_out_map))

            ret_code, output = self.tp_model_out_que.get()
            if ret_code != 0:
                logger.error('tp forward failed.')
                exit()

            return output

    def step(self, return_logits=False):
        """one step inference. Used to perform streaming chat.

        Args:
            return_logits (bool): Weither to return the output logits.

        Returns:
            Dict[int, InferOutput]: The output of each session.
        """

        # schedule
        schedule_output = self.scheduler.schedule()

        running: List[SchedulerMessage] = schedule_output.running
        swap_in_map = schedule_output.swap_in_map
        swap_out_map = schedule_output.swap_out_map
        if len(running) == 0:
            return dict()

        sessions = self.scheduler.get_sessions(running)
        session_ids = [msg.session_id for msg in running]
        req_ids = [msg.req_id for msg in running]
        history_lengths = [sess.history_length for sess in sessions]

        # make batch
        inputs = self._make_inputs(running)
        inputs['history_lengths'] = history_lengths

        # inference
        logits = self._model_forward(inputs, swap_in_map, swap_out_map)

        logits = logits[0]  # [bs, seq, prob] -> [seq, prob]

        # gather output
        sampling_params: List[SamplingParam] = [
            msg.sampling_param for msg in running
        ]
        seq_length = inputs['seq_length']
        accum_seq_length = inputs['seq_length'].cumsum(0)
        logits = logits.cuda()
        split_logits = [
            logits[x - y:x] for x, y in zip(accum_seq_length, seq_length)
        ]

        next_token_ids = []
        for msg, logit, param in zip(running, split_logits, sampling_params):
            input_ids = torch.tensor(msg.token_ids)
            logits_processor = LogitsProcessorList([
                TopKLogitsWarper(param.top_k),
                TopPLogitsWarper(param.top_p),
                TemperatureLogitsWarper(param.temperature),
            ])
            logit = logits_processor(input_ids, logit)
            logit = logit.reshape([-1, logit.shape[-1]])
            next_token_ids.append(logit[-1].argmax())

        # update scheduler
        for token, msg in zip(next_token_ids, running):
            msg.token_ids = [token]
            msg.request_output_len += 1
            if self._stoping_criteria(msg, token):
                self.stop_session(msg.session_id)
        self.scheduler.update()

        outputs: Dict[int, InferOutput] = dict()
        for idx in range(len(session_ids)):
            session_id = session_ids[idx]
            msg = running[idx]
            out = InferOutput(
                session_id=session_id,
                req_id=req_ids[idx],
                finish=(msg.status == MessageStatus.STOPPED),
                token_ids=[next_token_ids[idx]],
            )
            outputs[session_id] = out

        if return_logits:
            for idx in range(len(session_ids)):
                outputs[session_ids[idx]].logits = split_logits[idx]
        return outputs

    def infer(self, return_logits: bool = False):
        """Perform inference until all message stopped.

        Args:
            return_logits (bool): Weither to return the output logits.

        Returns:
            Dict[int, InferOutput]: The output of each session.
        """
        ret_tokens: Dict[int, InferOutput] = dict()
        while self.scheduler.has_unfinished():
            outputs = self.step(return_logits)
            for session_id, out in outputs.items():
                if session_id not in ret_tokens:
                    # TODO: check if req_id is different
                    ret_tokens[session_id] = InferOutput(session_id=session_id,
                                                         req_id=out.req_id,
                                                         token_ids=[])

                ret_tokens[session_id].token_ids += out.token_ids

                if return_logits:
                    if ret_tokens[session_id].logits is None:
                        ret_tokens[session_id].logits = []
                    ret_tokens[session_id].logits.append(out.logits)

        if return_logits:
            for out in ret_tokens.values():
                out.logits = torch.cat(out.logits, dim=0)

        return ret_tokens

    def decode(self, prompt_token_ids: List[List[int]]):
        """Perform one step inference and get logits.

        Args:
            prompt_token_ids (List[List[int]]): Input prompts.

        Returns:
            List[Tensor]: The logits.
        """
        assert not self.scheduler.has_unfinished()

        if len(self.scheduler.sessions) > 0:
            logger.warning(
                'Unreleased session might leads to low performance.')

        session_id = 1
        sessions: List[SchedulerSession] = []
        while len(sessions) < len(prompt_token_ids):
            while session_id in self.scheduler.sessions:
                session_id += 1
            sess = SchedulerSession(session_id)
            sessions.append(sess)
            self.add_session(sess)

        msgs: List[SchedulerMessage] = []
        for token_ids, sess in zip(prompt_token_ids, sessions):
            msg = SchedulerMessage(token_ids=token_ids,
                                   session_id=sess.session_id)
            msgs.append(msg)
            self.scheduler.add_message(msg)

        outputs = self.step(True)

        logits = dict((k, out.logits) for k, out in outputs.items())

        for sess in sessions:
            self.end_session(sess.session_id)

        split_logits = [logits[sess.session_id] for sess in sessions]
        pad_sequence = torch.nn.utils.rnn.pad_sequence
        logits = pad_sequence(split_logits, True)

        return logits

    def loop(self):
        """Main loop of the engine.

        Each engine instance would communicate with the engine by queue.
        """
        out_ques: Dict[int, Queue] = dict()

        def _session_exist(
            session_id: int,
            req: Request,
            resp_if_exist: bool = False,
            resp_if_not_exist: bool = False,
        ):
            if session_id in self.scheduler.sessions:
                if resp_if_exist:
                    req.resp.put(
                        Response(ResponseType.REPEAT_ERROR, req_id=req.req_id))
                return True
            else:
                if resp_if_not_exist:
                    req.resp.put(
                        Response(ResponseType.NOT_EXIST_ERROR,
                                 req_id=req.req_id))
                return False

        while True:
            # get all requests
            num_requests = self.requests.qsize()

            if num_requests == 0 and not self.scheduler.has_unfinished():
                time.sleep(1)
                continue

            reqs: List[Request] = []
            tmp = num_requests
            while tmp:
                tmp -= 1
                reqs.append(self.requests.get())

            # gather requests
            reqs_by_type: Dict[RequestType, Request] = dict(
                (t, []) for t in RequestType)
            for req in reqs:
                reqs_by_type[req.type].append(req)

            # stop engine
            if len(reqs_by_type[RequestType.STOP_ENGINE]) > 0:
                for v in self.out_ques.values():
                    v.put(Response(ResponseType.ENGINE_STOP_ERROR))
                return

            # stop session
            stop_session_reqs: List[Request] = reqs_by_type[
                RequestType.STOP_SESSION]
            for req in stop_session_reqs:
                session_id = req.data['session_id']
                if _session_exist(session_id, req, resp_if_not_exist=True):
                    self.stop_session(session_id)

            # end session
            end_session_reqs: List[Request] = reqs_by_type[
                RequestType.END_SESSION]
            for req in end_session_reqs:
                session_id = req.data['session_id']
                if _session_exist(session_id, req, resp_if_not_exist=True):
                    self.end_session(session_id)
                    out_ques.pop(session_id)

            # add session
            add_session_reqs: List[Request] = reqs_by_type[
                RequestType.ADD_SESSION]
            for req in add_session_reqs:
                session_id = req.data['session_id']
                session = SchedulerSession(session_id=session_id,
                                           arrive_time=time.time())
                if not _session_exist(session_id, req, resp_if_exist=True):
                    self.add_session(session)
                    out_ques[session_id] = req.resp

            # add message
            add_msg_reqs: List[Request] = reqs_by_type[RequestType.ADD_MESSAGE]
            for req in add_msg_reqs:
                msg: SchedulerMessage = SchedulerMessage(**req.data)
                session_id = msg.session_id
                if not _session_exist(session_id, req, resp_if_not_exist=True):
                    continue
                else:
                    self.add_message(msg)

            # forward
            step_tokens: Dict[int, InferOutput] = self.step()
            for session_id, out in step_tokens.items():
                if out.finish:
                    resp_type = ResponseType.FINISH
                else:
                    resp_type = ResponseType.SUCCESS
                out_ques[session_id].put(
                    Response(
                        type=resp_type,
                        req_id=out.req_id,
                        data=dict(token_ids=out.token_ids),
                    ))


class EngineInstance:
    """Instance of TurboMind.

    Args:
        engine (Engine): engine
    """

    def __init__(self, engine: Engine):
        self.engine = engine
        self.response = Queue()
        self.req_count = 0
        self.owned_sessions: List[int] = list()

    def __del__(self):
        """Destructor."""
        for session_id in self.owned_sessions:
            self.end(session_id)

    def _send_req(self, req_type: RequestType, data: Any):
        """Send request to engine.

        Args:
            req_type (RequestType): The request type to send.
            data (Any): The data of the request.
        """
        self.engine.requests.put(
            Request(type=req_type,
                    resp=self.response,
                    req_id=self.req_count,
                    data=data))
        self.req_count += 1

    def _try_add_session(self, session_id: int):
        """Add new session.

        Args:
            session_id (int): The session id to add.
        """
        if session_id not in self.owned_sessions:
            self._send_req(RequestType.ADD_SESSION,
                           dict(session_id=session_id))
            self.owned_sessions.append(session_id)

    def stream_infer(self,
                     session_id: int,
                     input_ids: List[int] = None,
                     request_output_len: int = None,
                     step: int = 0,
                     sampling_param: SamplingParam = SamplingParam(),
                     **kwargs):
        """Send stream inference request.

        Args:
            session_id (int): The session id.
            input_ids (List[int]): The input token ids.
            request_output_len (int): The max output length of this request.
            step (int): No use for now.
            sampling_param (SamplingParam): The sampling param of the output.

        Yields:
            int: Error flags. 0 if success.
            List[int]: The streaming output tokens.
            int: The number of the output tokens.
        """
        self._try_add_session(session_id)
        req_id = self.req_count
        msg = dict(
            token_ids=input_ids,
            session_id=session_id,
            max_request_output_len=request_output_len,
            req_id=req_id,
            sampling_param=sampling_param,
        )
        self._send_req(RequestType.ADD_MESSAGE, msg)

        token_ids = []
        while True:
            if not self.engine.loop_threads.is_alive():
                yield (1, [], 0)
                break

            resp: Response = self.response.get()
            if resp.req_id != req_id:
                continue
            if resp.type == ResponseType.SUCCESS:
                token_ids += resp.data['token_ids']
                yield (0, token_ids, len(token_ids))
            elif resp.type == ResponseType.FINISH:
                token_ids += resp.data['token_ids']
                yield (0, token_ids, len(token_ids))
                break
            else:
                yield (1, [], 0)
                break

    def infer(
            self,
            session_id: int,
            prompt_token_ids: List[int] = None,
            request_output_len: int = None,
            step: int = 0,
            sampling_param: SamplingParam = SamplingParam(),
    ):
        """Send inference request.

        Args:
            session_id (int): The session id.
            prompt_token_ids (List[int]): The input token ids.
            request_output_len (int): The max output length of this request.
            step (int): No use for now.
            sampling_param (SamplingParam): The sampling param of the output.

        Returns:
            int: Error flags. 0 if success.
            List[int]: The streaming output tokens.
            int: The number of the output tokens.
        """
        self._try_add_session(session_id)
        req_id = self.req_count
        msg = dict(
            token_ids=prompt_token_ids,
            session_id=session_id,
            max_request_output_len=request_output_len,
            req_id=req_id,
            sampling_param=sampling_param,
        )
        self._send_req(RequestType.ADD_MESSAGE, msg)

        token_ids = []
        status = 0
        while True:
            if not self.engine.loop_threads.is_alive():
                status = 1
                break

            resp: Response = self.response.get()
            if resp.req_id != req_id:
                continue
            if resp.type == ResponseType.SUCCESS:
                token_ids += resp.data['token_ids']
            elif resp.type == ResponseType.FINISH:
                token_ids += resp.data['token_ids']
                break
            else:
                status = 1
                break

        return (status, token_ids, len(token_ids))

    def end(self, session_id: int):
        """End the given session."""
        self._send_req(RequestType.END_SESSION, dict(session_id=session_id))
        self.owned_sessions.remove(session_id)

    def cancel(self, session_id: int):
        """Stop current streaming inference."""
        self._send_req(RequestType.STOP_SESSION, dict(session_id=session_id))

    def decode(self, prompt_token_ids: List[List[int]]):
        """Return logits of context decoding.

        Args:
            prompt_token_ids: token ids of a batch prompts.

        Returns:
            logits (numpy.ndarray) with shape
                [batch, n_max_token_of_the_batch, vocab_size]
        """
        return self.engine.decode(prompt_token_ids)<|MERGE_RESOLUTION|>--- conflicted
+++ resolved
@@ -461,14 +461,9 @@
     ) -> None:
 
         self.tp = tp
-<<<<<<< HEAD
         self.gpu_count = tp
-        hf_config = AutoConfig.from_pretrained(model_path,
-                                               trust_remote_code=True)
-=======
         hf_config = AutoConfig.from_pretrained(
             model_path, trust_remote_code=trust_remote_code)
->>>>>>> fd25cdc1
         torch_dtype = _get_torch_dtype(hf_config)
         self.torch_dtype = torch_dtype
 
