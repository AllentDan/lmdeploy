--- conflicted
+++ resolved
@@ -204,15 +204,7 @@
 
     def __init__(self,
                  model_path: str,
-                 torch_dtype=torch.float16,
                  scheduler_config: SchedulerConfig = None,
-<<<<<<< HEAD
-                 cache_config: CacheConfig = None) -> None:
-        hf_model = AutoModelForCausalLM.from_pretrained(
-            model_path, torch_dtype=torch_dtype, trust_remote_code=True)
-        self.patched_model = patch(hf_model, ['context']).cuda()
-        hf_config = hf_model.config
-=======
                  cache_config: CacheConfig = None,
                  tp: int = 1) -> None:
 
@@ -221,7 +213,6 @@
         torch_dtype = getattr(hf_config, 'torch_dtype', 'float16')
         torch_dtype = eval(f'torch.{torch_dtype}')
         self.torch_dtype = torch_dtype
->>>>>>> fb894d01
 
         if scheduler_config is None:
             scheduler_config = SchedulerConfig(max_batches=64,
@@ -237,8 +228,6 @@
                                    bos_token_id=hf_config.bos_token_id,
                                    eos_token_id=hf_config.eos_token_id,
                                    dtype=torch_dtype)
-<<<<<<< HEAD
-=======
 
         if tp == 1:
             with LoadNoInit():
@@ -257,7 +246,6 @@
                                 in_que=self.tp_model_in_que,
                                 out_que=self.tp_model_out_que,
                                 world_size=tp)
->>>>>>> fb894d01
 
         self.scheduler_config = scheduler_config
         self.cache_config = cache_config
@@ -440,11 +428,8 @@
 
         # make batch
         inputs = self._make_inputs(running)
-<<<<<<< HEAD
-=======
         inputs['history_lengths'] = history_lengths
 
->>>>>>> fb894d01
         # inference
         hf_outputs = self._model_forward(inputs, swap_in_map, swap_out_map)
 
