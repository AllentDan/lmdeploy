--- conflicted
+++ resolved
@@ -88,31 +88,12 @@
                 return indexes
             return None
 
-<<<<<<< HEAD
-        return EngineGenerationConfig(
-            n=gen_config.n,
-            logprobs=gen_config.logprobs,
-            max_new_tokens=gen_config.max_new_tokens,
-            min_new_tokens=gen_config.min_new_tokens,
-            top_p=gen_config.top_p,
-            top_k=gen_config.top_k,
-            temperature=gen_config.temperature,
-            repetition_penalty=gen_config.repetition_penalty,
-            ignore_eos=gen_config.ignore_eos,
-            random_seed=gen_config.random_seed,
-            skip_special_tokens=gen_config.skip_special_tokens,
-            response_format=gen_config.response_format,
-            stop_words=special_word_token_ids(gen_config.stop_words),
-            bad_words=special_word_token_ids(gen_config.bad_words),
-            logits_processors=gen_config.logits_processors)
-=======
         stop_token_ids = special_word_token_ids(self.stop_words) or []
         bad_token_ids = special_word_token_ids(self.bad_words) or []
         stop_token_ids.extend(self.stop_token_ids or [])
         bad_token_ids.extend(self.bad_token_ids or [])
         self.stop_token_ids = list(set(stop_token_ids)) or None
         self.bad_token_ids = list(set(bad_token_ids)) or None
->>>>>>> 7519a35d
 
     def __post_init__(self):
         """Check input validation."""
