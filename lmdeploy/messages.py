# Copyright (c) OpenMMLab. All rights reserved.
import enum
from dataclasses import dataclass, field
from typing import Callable, Dict, List, Literal, Optional

import torch
from pydantic.dataclasses import dataclass as pydantic_dataclass

from .tokenizer import Tokenizer

LogitsProcessor = Callable[[torch.Tensor, torch.Tensor], torch.Tensor]
"""LogitsProcessor is a function that takes a tensor of input_ids, the logits
tensor for the next token, and returns a modified tensor of logits
to sample from."""


@dataclass
class GenerationConfig:
    """generation parameters used by inference engines.

    Args:
        n (int): Define how many chat completion choices to generate for each
            input message. **Only 1** is supported now.
        max_new_tokens (int): The maximum number of tokens that can be
            generated in the chat completion
        top_p (float): An alternative to sampling with temperature, called
            nucleus sampling, where the model considers the results of the
            tokens with top_p probability mass
        top_k (int): An alternative to sampling with temperature, where
            the model considers the top_k tokens with the highest probability
        temperature (float): Sampling temperature
        repetition_penalty (float): Penalty to prevent the model from
            generating repeated words or phrases. A value larger than
            1 discourages repetition
        ignore_eos (bool): Indicator to ignore the eos_token_id or not
        random_seed (int): Seed used when sampling a token
        stop_words (List[str]): Words that stop generating further tokens
        bad_words (List[str]): Words that the engine will never generate
        min_new_tokens (int): The minimum numbers of tokens to generate,
            ignoring the number of tokens in the prompt.
        skip_special_tokens (bool): Whether or not to remove special tokens
            in the decoding. Default to be True.
        logprobs (int): Number of log probabilities to return per output token.
    """

    n: int = 1
    max_new_tokens: int = 512
    top_p: float = 1.0
    top_k: int = 1
    temperature: float = 0.8
    repetition_penalty: float = 1.0
    ignore_eos: bool = False
    random_seed: int = None
    stop_words: List[str] = None
    bad_words: List[str] = None
    min_new_tokens: int = None
    skip_special_tokens: bool = True
    logprobs: int = None
<<<<<<< HEAD
    response_format: Optional[Dict] = None
=======
    logits_processors: Optional[List[LogitsProcessor]] = None
>>>>>>> 3d715a31


@dataclass
class EngineGenerationConfig(GenerationConfig):
    """generation parameter used by the inference engines."""
    stop_words: List[int] = None
    bad_words: List[int] = None

    @staticmethod
    def From(gen_config: GenerationConfig, tokenizer: Tokenizer):
        """convert `GenerationConfig` to `EngineGenerationConfig`
        Args:
            gen_config (GenerationConfig): an instance of class `GenerationConfig`
            tokenizer (Tokenizer): a tokenizer to encode the `stop_words` and `bad_words` in `gen_config`

        Returns:
            EngineGenerationConfig: the generation config used by inference engines

        Examples:
            >>> from lmdeploy import Tokenizer, GenerationConfig, EngineGenerationConfig
            >>> tokenizer = Tokenizer('internlm/internlm-chat-7b')
            >>> gen_config = GenerationConfig(stop_words=['<eoa>'])
            >>> gen_config = EngineGenerationConfig.From(gen_config, tokenizer)
        """  # noqa E501

        def special_word_token_ids(words):
            if words is not None:
                assert isinstance(words, List) and \
                    all(isinstance(elem, str) for elem in words), \
                    f'stop_words must be a list of str but got {type(words)}'
                indexes = []
                for word in words:
                    indexes += tokenizer.indexes_containing_token(word)
                return indexes
            return None

        return EngineGenerationConfig(
            n=gen_config.n,
            logprobs=gen_config.logprobs,
            max_new_tokens=gen_config.max_new_tokens,
            min_new_tokens=gen_config.min_new_tokens,
            top_p=gen_config.top_p,
            top_k=gen_config.top_k,
            temperature=gen_config.temperature,
            repetition_penalty=gen_config.repetition_penalty,
            ignore_eos=gen_config.ignore_eos,
            random_seed=gen_config.random_seed,
            skip_special_tokens=gen_config.skip_special_tokens,
            response_format=gen_config.response_format,
            stop_words=special_word_token_ids(gen_config.stop_words),
            bad_words=special_word_token_ids(gen_config.bad_words),
            logits_processors=gen_config.logits_processors)

    def __post_init__(self):
        """Check input validation."""
        assert type(
            self.n) == int and self.n > 0, 'n is not a positive integer'
        assert self.top_p > 0 and self.top_p <= 1  # (0, 1]
        assert self.top_k >= 0, 'top_k can not be a negative integer'
        assert self.temperature >= 0 and self.temperature <= 2  # [0,2]


@pydantic_dataclass
class TurbomindEngineConfig:
    """TurboMind Engine config.

    Args:
        model_format (str): the layout of the deployed model. It can be one of the following values [hf, meta_llama, awq],
            `hf` meaning huggingface model(.bin, .safetensors), `meta_llama` being meta llama's format(.pth), awq` meaning the quantized model by AWQ.
        tp (int): the number of GPU cards used in tensor parallelism, default to 1
        session_len (int): the max session length of a sequence, default to None
        max_batch_size (int): the max batch size during inference, default to 128
        cache_max_entry_count (float): the percentage of gpu memory occupied by the k/v cache.
            For versions of lmdeploy between `v0.2.0` and `v0.2.1`, it defaults to 0.5, depicting the percentage of TOTAL GPU memory to be allocated to the k/v cache.
            For lmdeploy versions greater than `v0.2.1`, it defaults to 0.8, signifying the percentage of FREE GPU memory to be reserved for the k/v cache
        cache_block_seq_len (int): the length of the token sequence in a k/v block, default to 64
        enable_prefix_caching (bool): enable cache prompts for block reuse, default to False
        quant_policy (int): default to 0. When k/v is quantized into 8 bit, set it to 4
        rope_scaling_factor (int): scaling factor used for dynamic ntk, default to 0. TurboMind follows the implementation of transformer LlamaAttention
        use_logn_attn (bool): whether or not to use log attn: default to False
        download_dir (str): Directory to download and load the weights, default to the default cache directory of huggingface.
        revision (str): The specific model version to use. It can be a branch name, a tag name, or a commit id. If unspecified, will use the default version.
        max_prefill_token_num(int): the number of tokens each iteration during prefill, default to 8192
        num_tokens_per_iter(int): the number of tokens processed in each forward pass. Working with `max_prefill_iters` enables "Dynamic SplitFuse"-like scheduling
        max_prefill_iters(int): the max number of forward pass during prefill stage
    """  # noqa: E501

    model_format: Optional[str] = None
    tp: int = 1
    session_len: Optional[int] = None
    max_batch_size: int = 128
    cache_max_entry_count: float = 0.8
    cache_block_seq_len: int = 64
    enable_prefix_caching: bool = False
    quant_policy: int = 0
    rope_scaling_factor: float = 0.0
    use_logn_attn: bool = False
    download_dir: Optional[str] = None
    revision: Optional[str] = None
    max_prefill_token_num: int = 8192
    num_tokens_per_iter: int = 0
    max_prefill_iters: int = 1

    def __post_init__(self):
        """Check input validation."""
        assert self.tp >= 1, 'tp must be a positive integer'
        assert self.max_batch_size >= 1, 'max_batch_size must be a positive integer'  # noqa
        assert self.cache_max_entry_count > 0 and self.cache_max_entry_count < 1, 'invalid cache_max_entry_count'  # noqa
        assert self.quant_policy in (0, 4, 8), 'invalid quant_policy'
        assert self.rope_scaling_factor >= 0, 'invalid rope_scaling_factor'
        assert self.max_prefill_token_num >= 0, 'invalid max_prefill_token_num'
        assert self.num_tokens_per_iter >= 0, 'invalid num_tokens_per_iter'


@dataclass
class PytorchEngineConfig:
    """PyTorch Engine Config.

    Args:
        tp (int): Tensor Parallelism. default 1.
        session_len (int): Max session length. Default None.
        max_batch_size (int): Max batch size. Default 128.
        cache_max_entry_count (float): the percentage of gpu memory occupied
            by the k/v cache. For lmdeploy versions greater than `v0.2.1`,
            it defaults to 0.8, signifying the percentage of FREE GPU memory
            to be reserved for the k/v cache
        prefill_interval (int): Interval to perform prefill,
            Default 16.
        block_size (int): paging cache block size, default 64.
        num_cpu_blocks (int): Num cpu blocks. If num is 0, cache
            would be allocate according to current environment.
        num_gpu_blocks (int): Num gpu blocks. If num is 0, cache
            would be allocate according to current environment.
        adapters (dict): The path configs to lora adapters.
        max_prefill_token_num (int): tokens per iteration.
        thread_safe (bool): thread safe engine instance.
        enable_prefix_caching (bool): Enable token match and sharing caches.
        device_type (str): The inference device type, options ['cuda']
        download_dir (str): Directory to download and load the weights,
            default to the default cache directory of huggingface.
        revision (str): The specific model version to use.
            It can be a branch name, a tag name, or a commit id.
            If unspecified, will use the default version.
    """
    tp: int = 1
    session_len: int = None
    max_batch_size: int = 128
    cache_max_entry_count: float = 0.8
    prefill_interval: int = 16
    block_size: int = 64
    num_cpu_blocks: int = 0
    num_gpu_blocks: int = 0
    adapters: Dict[str, str] = None
    max_prefill_token_num: int = 4096
    thread_safe: bool = False
    enable_prefix_caching: bool = False
    device_type: str = 'cuda'
    download_dir: str = None
    revision: str = None

    def __post_init__(self):
        """Check input validation."""
        assert self.tp >= 1, 'invalid tp'
        assert self.max_batch_size >= 1, 'invalid max_batch_size'
        assert self.cache_max_entry_count > 0 and self.cache_max_entry_count < 1, 'invalid cache_max_entry_count'  # noqa
        assert self.num_cpu_blocks >= 0, 'invalid num_cpu_blocks'
        assert self.max_prefill_token_num >= 0, 'invalid max_prefill_token_num'
        assert self.num_gpu_blocks >= 0, 'invalid num_gpu_blocks'
        assert self.device_type in [
            'cuda', 'ascend'
        ], (f'invalid device_type: {self.device_type}')


class ResponseType(enum.Enum):
    """Response type."""

    SUCCESS = enum.auto()
    FINISH = enum.auto()
    ENGINE_STOP_ERROR = enum.auto()
    SESSION_REPEAT = enum.auto()
    SESSION_NOT_EXIST = enum.auto()
    HANDLER_NOT_EXIST = enum.auto()
    INPUT_LENGTH_ERROR = enum.auto()


@dataclass
class Response:
    """Pack all response information together.

    Args:
        text (str): the response text from the server. If the output text is
            an empty str and the finish_reason is length, it means the session
            length is reached.
        generate_token_len (int): the response token length.
        input_token_len (int): the input prompt token length. Note that it may
            contains chat template part.
        session_id (int): the id for running the session.
        finish_reason ('stop' | 'length' | None): the reason the model stopped
            generating tokens. This will be 'stop' if the model hit a natural
            stop point or a provided stop sequence, 'length' if the maximum
            number of tokens specified in the request was reached.
        token_ids: (List[int]): the output token ids.
        logprobs: (List[Dict[int, float]]): the top logprobs for each output
            position.
        index (int): it refers to the position index of the input request
            batch
    """
    text: str
    generate_token_len: int
    input_token_len: int
    session_id: int
    finish_reason: Optional[Literal['stop', 'length']] = None
    token_ids: List[int] = field(default_factory=list)
    logprobs: List[Dict[int, float]] = None
    index: int = 0


@dataclass
class EngineOutput:
    """Engine output for turbomind/pytorch engine.

    Args:
        status (ResponseType): the response type.
        token_ids (List[int]): the output token ids.
        num_token (int): the length of output token, for turbomind, num_token
            may not equal to the length of token_ids
        logprobs (List[Dict[int, float]]): the top logprobs for each output
            position.
    """
    status: ResponseType
    token_ids: List[int]
    num_token: int
    logprobs: List[Dict[int, float]] = None


@dataclass
class VisionConfig:
    """Vison model configs.

    Args:
        max_batch_size (int): the max image size passed to the model, since
            some models will use image patch, the actual running batch could
            be larger than this value.
        thread_safe (bool): Specifies whether the engine instance is
            thread-safe. Please set it to True when using the pipeline
            in a multi-threaded environment.
    """
    max_batch_size: int = 1
    thread_safe: bool = False<|MERGE_RESOLUTION|>--- conflicted
+++ resolved
@@ -56,11 +56,8 @@
     min_new_tokens: int = None
     skip_special_tokens: bool = True
     logprobs: int = None
-<<<<<<< HEAD
     response_format: Optional[Dict] = None
-=======
     logits_processors: Optional[List[LogitsProcessor]] = None
->>>>>>> 3d715a31
 
 
 @dataclass
