# Copyright (c) OpenMMLab. All rights reserved.

from typing import List

import torch
from PIL.Image import Image
from transformers import AutoConfig, AutoModel, CLIPImageProcessor

from lmdeploy.utils import get_logger
from lmdeploy.vl.model.base import VisonModel
<<<<<<< HEAD
from lmdeploy.vl.model.utils import (buffers_aware_empty,
                                     load_model_from_weight_files)
=======
from lmdeploy.vl.model.utils import disable_logging
>>>>>>> 2f285312

logger = get_logger('lmdeploy')


def find_closest_aspect_ratio(aspect_ratio, target_ratios, width, height,
                              image_size):
    """copy from https://huggingface.co/OpenGVLab/InternVL-Chat-V1-5."""
    best_ratio_diff = float('inf')
    best_ratio = (1, 1)
    area = width * height
    for ratio in target_ratios:
        target_aspect_ratio = ratio[0] / ratio[1]
        ratio_diff = abs(aspect_ratio - target_aspect_ratio)
        if ratio_diff < best_ratio_diff:
            best_ratio_diff = ratio_diff
            best_ratio = ratio
        elif ratio_diff == best_ratio_diff:
            if area > 0.5 * image_size * image_size * ratio[0] * ratio[1]:
                best_ratio = ratio
    return best_ratio


def dynamic_preprocess(image,
                       min_num=1,
                       max_num=6,
                       image_size=448,
                       use_thumbnail=False):
    """copy from https://huggingface.co/OpenGVLab/InternVL-Chat-V1-5."""
    orig_width, orig_height = image.size
    aspect_ratio = orig_width / orig_height

    # calculate the existing image aspect ratio
    target_ratios = set((i, j) for n in range(min_num, max_num + 1)
                        for i in range(1, n + 1) for j in range(1, n + 1)
                        if i * j <= max_num and i * j >= min_num)
    target_ratios = sorted(target_ratios, key=lambda x: x[0] * x[1])

    # find the closest aspect ratio to the target
    target_aspect_ratio = find_closest_aspect_ratio(aspect_ratio,
                                                    target_ratios, orig_width,
                                                    orig_height, image_size)

    # calculate the target width and height
    target_width = image_size * target_aspect_ratio[0]
    target_height = image_size * target_aspect_ratio[1]
    blocks = target_aspect_ratio[0] * target_aspect_ratio[1]

    # resize the image
    resized_img = image.resize((target_width, target_height))
    processed_images = []
    for i in range(blocks):
        box = ((i % (target_width // image_size)) * image_size,
               (i // (target_width // image_size)) * image_size,
               ((i % (target_width // image_size)) + 1) * image_size,
               ((i // (target_width // image_size)) + 1) * image_size)
        # split the image
        split_img = resized_img.crop(box)
        processed_images.append(split_img)
    assert len(processed_images) == blocks
    if use_thumbnail and len(processed_images) != 1:
        thumbnail_img = image.resize((image_size, image_size))
        processed_images.append(thumbnail_img)
    return processed_images


class InternVLVisionModel(VisonModel):
    """InternVL vision model."""

<<<<<<< HEAD
    def __init__(self, model_path, device='cuda:0', with_llm: bool = False):
        self.with_llm = with_llm
=======
    def __init__(self, model_path: str):
>>>>>>> 2f285312
        self.model_path = model_path
        self.build_model()

    def build_model(self):
        """Load model."""
        from accelerate import init_empty_weights
        with init_empty_weights():
            config = AutoConfig.from_pretrained(self.model_path,
                                                trust_remote_code=True)
            # transformers below 4.37.0 may raise error about flash_attn
            config.llm_config.attn_implementation = 'eager'
            model = AutoModel.from_config(config, trust_remote_code=True)
            if not self.with_llm:
                del model.language_model
            else:
                self.vl_model = model
            model.half()

<<<<<<< HEAD
        buffers_aware_empty(model, 'cpu')
        load_model_from_weight_files(model, self.model_path)
=======
        from accelerate import load_checkpoint_and_dispatch
        with disable_logging():
            load_checkpoint_and_dispatch(
                model=model,
                checkpoint=self.model_path,
                device_map='auto',
                no_split_module_classes=['InternVisionEncoderLayer'],
                dtype=torch.half)

>>>>>>> 2f285312
        self.model = model
        self.config = config

        if getattr(self.config, 'dynamic_image_size', False):
            logger.info('using InternVL-Chat-V1-5 vision preprocess')
            MEAN = (123.675, 116.28, 103.53)
            STD = (58.395, 57.12, 57.375)
            import torchvision.transforms as T
            self.transform = T.Compose([T.Normalize(mean=MEAN, std=STD)])
            self._forward_func = self._forward_v1_5
        else:
            self.image_processor = CLIPImageProcessor.from_pretrained(
                self.model_path)
            self._forward_func = self._forward

    def _preprocess_v1_5(self, images: List[Image]):
        outputs = []
        import torchvision.transforms.functional as F
        for image in images:
            out = dynamic_preprocess(
                image,
                min_num=self.config.min_dynamic_patch,
                max_num=self.config.max_dynamic_patch,
                image_size=self.config.vision_config.image_size,
                use_thumbnail=self.config.use_thumbnail)
            out = [F.pil_to_tensor(x).half() for x in out]
            out = torch.stack(out)  # (patch) x c x h x w
            outputs.append(out)
        return outputs

    def _forward_v1_5(self, images: List[Image]):
        """forward for internvl-chat-v1-5."""
        outputs = self._preprocess_v1_5(images)
        split = [x.shape[0] for x in outputs]
        outputs = torch.cat(outputs, dim=0)
        outputs = outputs.to(self.model.device, dtype=torch.float16)
        outputs = self.transform(outputs)
        outputs = self.model.extract_feature(outputs)
        outputs = torch.split(outputs, split, dim=0)
        outputs = [x.reshape(-1, x.shape[-1]) for x in outputs]
        return outputs

    def _forward(self, images: List[Image]):
        """forward for internvl-chat-v1-1, internvl-chat-v1-2."""
        pixel_values = self.image_processor(images=images,
                                            return_tensors='pt').pixel_values
        pixel_values = pixel_values.to(self.model.device, dtype=torch.float16)
        outputs = self.model.extract_feature(pixel_values)
        outputs = torch.split(outputs, 1, dim=0)
        outputs = [x.squeeze() for x in outputs]
        return outputs

    @torch.no_grad()
    def forward(self, images: List[Image]) -> List[torch.Tensor]:
        """forward."""
        images = [x.convert('RGB') for x in images]
        return self._forward_func(images)<|MERGE_RESOLUTION|>--- conflicted
+++ resolved
@@ -8,12 +8,7 @@
 
 from lmdeploy.utils import get_logger
 from lmdeploy.vl.model.base import VisonModel
-<<<<<<< HEAD
-from lmdeploy.vl.model.utils import (buffers_aware_empty,
-                                     load_model_from_weight_files)
-=======
 from lmdeploy.vl.model.utils import disable_logging
->>>>>>> 2f285312
 
 logger = get_logger('lmdeploy')
 
@@ -82,12 +77,8 @@
 class InternVLVisionModel(VisonModel):
     """InternVL vision model."""
 
-<<<<<<< HEAD
-    def __init__(self, model_path, device='cuda:0', with_llm: bool = False):
+    def __init__(self, model_path, with_llm: bool = False):
         self.with_llm = with_llm
-=======
-    def __init__(self, model_path: str):
->>>>>>> 2f285312
         self.model_path = model_path
         self.build_model()
 
@@ -106,10 +97,6 @@
                 self.vl_model = model
             model.half()
 
-<<<<<<< HEAD
-        buffers_aware_empty(model, 'cpu')
-        load_model_from_weight_files(model, self.model_path)
-=======
         from accelerate import load_checkpoint_and_dispatch
         with disable_logging():
             load_checkpoint_and_dispatch(
@@ -119,7 +106,6 @@
                 no_split_module_classes=['InternVisionEncoderLayer'],
                 dtype=torch.half)
 
->>>>>>> 2f285312
         self.model = model
         self.config = config
 
