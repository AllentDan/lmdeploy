--- conflicted
+++ resolved
@@ -83,16 +83,8 @@
 class YiVisionModel(LlavaVisionModel):
     """Yi visual model."""
 
-<<<<<<< HEAD
-    def __init__(self, model_path, device='cuda:0', with_llm: bool = False):
-        self.with_llm = with_llm
-        self.model_path = model_path
-        self.device = device
-        self.build_model()
-=======
-    def __init__(self, model_path):
-        super().__init__(model_path=model_path)
->>>>>>> 2f285312
+    def __init__(self, model_path, with_llm: bool = False):
+        super().__init__(model_path=model_path, with_llm=with_llm)
 
     def build_model(self):
         """build model & load weights."""
