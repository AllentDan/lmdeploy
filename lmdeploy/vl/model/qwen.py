# Copyright (c) OpenMMLab. All rights reserved.

from typing import List

import torch
from PIL.Image import Image
from transformers import AutoConfig, AutoModelForCausalLM

from lmdeploy.vl.model.base import VisonModel
<<<<<<< HEAD
from lmdeploy.vl.model.utils import (buffers_aware_empty,
                                     load_model_from_weight_files)
=======
from lmdeploy.vl.model.utils import disable_logging
>>>>>>> 2f285312


class QwenVisionModel(VisonModel):
    """Qwen vision model."""

<<<<<<< HEAD
    def __init__(self, model_path, device='cuda:0', with_llm: bool = False):
        self.with_llm = with_llm
=======
    def __init__(self, model_path: str):
>>>>>>> 2f285312
        self.model_path = model_path
        self.build_model()

    def build_model(self):
        from accelerate import init_empty_weights
        with init_empty_weights():
            config = AutoConfig.from_pretrained(self.model_path,
                                                trust_remote_code=True)
            config.quantization_config = {}  # disable vision part quantization
            model = AutoModelForCausalLM.from_config(config,
                                                     trust_remote_code=True)
<<<<<<< HEAD
            if not self.with_llm:
                del model.lm_head
                for key in ['wte', 'h', 'ln_f']:
                    setattr(model.transformer, key, None)
            else:
                self.vl_model = model

        buffers_aware_empty(model, 'cpu')
        load_model_from_weight_files(model, self.model_path)
=======
            del model.lm_head
            for key in ['wte', 'h', 'ln_f']:
                setattr(model.transformer, key, None)

        from accelerate.utils import get_balanced_memory, infer_auto_device_map
        max_memory = get_balanced_memory(
            model,
            dtype=torch.half,
            no_split_module_classes=['VisualAttentionBlock'])
        device_map = infer_auto_device_map(
            model,
            no_split_module_classes=['VisualAttentionBlock'],
            max_memory=max_memory,
            dtype=torch.half)
        same_device_keys = [('transformer.visual.conv1',
                             'transformer.visual.positional_embedding'),
                            ('transformer.visual.ln_post',
                             'transformer.visual.proj')]
        for (a, b) in same_device_keys:
            if a in device_map and b in device_map:
                device_map[b] = device_map[a]

        from accelerate import load_checkpoint_and_dispatch
        with disable_logging():
            load_checkpoint_and_dispatch(
                model=model,
                checkpoint=self.model_path,
                device_map=device_map,
                no_split_module_classes=['VisualAttentionBlock'],
                dtype=torch.half)
>>>>>>> 2f285312

        self.model = model.transformer.visual

    @torch.no_grad()
    def forward(self, images: List[Image]) -> List[torch.Tensor]:
        """forward."""
        outputs = [x.convert('RGB') for x in images]
        outputs = [self.model.image_transform(x) for x in outputs]
        outputs = torch.stack(outputs, dim=0)
        outputs = self.model(outputs)
        outputs = torch.split(outputs, 1, dim=0)
        outputs = [x.squeeze() for x in outputs]
        return outputs<|MERGE_RESOLUTION|>--- conflicted
+++ resolved
@@ -7,23 +7,14 @@
 from transformers import AutoConfig, AutoModelForCausalLM
 
 from lmdeploy.vl.model.base import VisonModel
-<<<<<<< HEAD
-from lmdeploy.vl.model.utils import (buffers_aware_empty,
-                                     load_model_from_weight_files)
-=======
 from lmdeploy.vl.model.utils import disable_logging
->>>>>>> 2f285312
 
 
 class QwenVisionModel(VisonModel):
     """Qwen vision model."""
 
-<<<<<<< HEAD
-    def __init__(self, model_path, device='cuda:0', with_llm: bool = False):
+    def __init__(self, model_path, with_llm: bool = False):
         self.with_llm = with_llm
-=======
-    def __init__(self, model_path: str):
->>>>>>> 2f285312
         self.model_path = model_path
         self.build_model()
 
@@ -35,20 +26,12 @@
             config.quantization_config = {}  # disable vision part quantization
             model = AutoModelForCausalLM.from_config(config,
                                                      trust_remote_code=True)
-<<<<<<< HEAD
             if not self.with_llm:
                 del model.lm_head
                 for key in ['wte', 'h', 'ln_f']:
                     setattr(model.transformer, key, None)
             else:
                 self.vl_model = model
-
-        buffers_aware_empty(model, 'cpu')
-        load_model_from_weight_files(model, self.model_path)
-=======
-            del model.lm_head
-            for key in ['wte', 'h', 'ln_f']:
-                setattr(model.transformer, key, None)
 
         from accelerate.utils import get_balanced_memory, infer_auto_device_map
         max_memory = get_balanced_memory(
@@ -76,7 +59,6 @@
                 device_map=device_map,
                 no_split_module_classes=['VisualAttentionBlock'],
                 dtype=torch.half)
->>>>>>> 2f285312
 
         self.model = model.transformer.visual
 
