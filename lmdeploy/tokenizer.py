--- conflicted
+++ resolved
@@ -2,12 +2,8 @@
 import json
 import os
 import os.path as osp
-<<<<<<< HEAD
 from collections import deque
-from typing import Optional, Sequence, Union
-=======
 from typing import List, Optional, Sequence, Union
->>>>>>> 54d0ecc9
 
 import torch
 
