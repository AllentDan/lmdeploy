# Copyright (c) OpenMMLab. All rights reserved.
import asyncio
import dataclasses
import random
from argparse import ArgumentError
from contextlib import contextmanager
from queue import Empty, Queue
from threading import Thread
from typing import Dict, List, Literal, Optional, Union

from lmdeploy.messages import (EngineGenerationConfig, GenerationConfig,
                               PytorchEngineConfig, Response,
                               TurbomindEngineConfig)
from lmdeploy.model import ChatTemplateConfig, best_match_model
from lmdeploy.tokenizer import DetokenizeState
from lmdeploy.utils import _stop_words, get_logger


@dataclasses.dataclass
class GenOut:
    """Pack all response information together."""
    response: str
    history_token_len: int
    input_token_len: int
    generate_token_len: int
    finish_reason: Optional[Literal['stop', 'length']] = None


class AsyncEngine:
    """Async inference engine. Maintaining a bunch of tm_model instances.

    Args:
        model_path (str): the path of a model.
            It could be one of the following options:
                - i) A local directory path of a turbomind model which is
                    converted by `lmdeploy convert` command or download from
                    ii) and iii).
                - ii) The model_id of a lmdeploy-quantized model hosted
                    inside a model repo on huggingface.co, such as
                    "InternLM/internlm-chat-20b-4bit",
                    "lmdeploy/llama2-chat-70b-4bit", etc.
                - iii) The model_id of a model hosted inside a model repo
                    on huggingface.co, such as "internlm/internlm-chat-7b",
                    "Qwen/Qwen-7B-Chat ", "baichuan-inc/Baichuan2-7B-Chat"
                    and so on.
        model_name (str): needed when model_path is a pytorch model on
            huggingface.co, such as "internlm/internlm-chat-7b",
            "Qwen/Qwen-7B-Chat ", "baichuan-inc/Baichuan2-7B-Chat" and so on.
        backend (str): either `turbomind` or `pytorch` backend. Default to
            `turbomind` backend.
        backend_config (TurbomindEngineConfig | PytorchEngineConfig): beckend
            config instance. Default to none.
        chat_template_config (ChatTemplateConfig): chat template configuration.
            Default to None.
        tp (int): tensor parallel
    """

    def __init__(self,
                 model_path: str,
                 model_name: Optional[str] = None,
                 backend: Literal['turbomind', 'pytorch'] = 'turbomind',
                 backend_config: Optional[Union[TurbomindEngineConfig,
                                                PytorchEngineConfig]] = None,
                 chat_template_config: Optional[ChatTemplateConfig] = None,
                 tp: int = 1,
                 **kwargs) -> None:
        if backend == 'turbomind':
            self._build_turbomind(model_path=model_path,
                                  model_name=model_name,
                                  backend_config=backend_config,
                                  chat_template_config=chat_template_config,
                                  tp=tp,
                                  **kwargs)
        elif backend == 'pytorch':
            self._build_pytorch(model_path=model_path,
                                model_name=model_name,
                                backend_config=backend_config,
                                chat_template_config=chat_template_config,
                                **kwargs)
        else:
            raise ValueError(f'unsupported backend {backend}')
        self.backend = backend
        self.instance_num = self.backend_config.max_batch_size
        self.tokenizer = self.engine.tokenizer
        self.id2step = {}
        self.id2generator = {}
        self.loop = asyncio.get_event_loop()
        self.gens_set = set()
        for i in range(self.instance_num):
            self.gens_set.add(self.engine.create_instance())

    def _build_turbomind(
            self,
            model_path: str,
            model_name: Optional[str] = None,
            backend_config: Optional[Union[TurbomindEngineConfig,
                                           PytorchEngineConfig]] = None,
            chat_template_config: Optional[ChatTemplateConfig] = None,
            tp: int = 1,
            **kwargs):
        """Innter build method for turbomind backend."""
        self.model_name = model_name
        # model mayebe from workspace
        from lmdeploy.turbomind.utils import \
            get_model_name_from_workspace_model
        if self.model_name is None:
            self.model_name = get_model_name_from_workspace_model(model_path)
        # try fuzzy matching to get a model_name
        if self.model_name is None and (backend_config is None
                                        or backend_config.model_name == ''
                                        or backend_config.model_name is None):
            potential_names = best_match_model(model_path)
            if potential_names is None:
                raise ArgumentError(
                    None, 'Please set model_name or backend_config.')
            else:
                self.model_name = potential_names
                logger = get_logger('lmdeploy')
                logger.warning(
                    f'Best matched chat template name: {self.model_name}')
        elif self.model_name is not None and backend_config is not None:
            if backend_config.model_name is not None \
                    and self.model_name != backend_config.model_name:
                raise ArgumentError(
                    None, f'Got different model names from model_name = '
                    f'{self.model_name}, backend_config = {backend_config}')
        if self.model_name is not None and backend_config is None:
            backend_config = TurbomindEngineConfig(model_name=self.model_name,
                                                   tp=tp)
        assert isinstance(backend_config, TurbomindEngineConfig), 'Please'\
            ' use TurbomindEngineConfig imported from lmdeploy.messages for ' \
            'turbomind backend'
        if chat_template_config is None:
            chat_template_config = ChatTemplateConfig(self.model_name)
        elif chat_template_config.model_name is None:
            chat_template_config.model_name = self.model_name
        # prevent bc
        for k in list(kwargs.keys()):
            if hasattr(chat_template_config, k):
                v = kwargs.pop(k)
                setattr(chat_template_config, k, v)
        self.chat_template = chat_template_config.chat_template
        if backend_config.session_len is None:
            backend_config.session_len = self.chat_template.session_len
        from lmdeploy import turbomind as tm
        self.engine = tm.TurboMind.from_pretrained(
            model_path,
            engine_config=backend_config,
            chat_template_config=chat_template_config,
            **kwargs)
        self.session_len = backend_config.session_len
        self.backend_config = backend_config
        self.stop_words = _stop_words(self.chat_template.stop_words,
                                      self.engine.tokenizer)
        if self.stop_words is not None:
            self.stop_words = self.stop_words[0][0].tolist()

    def _build_pytorch(
            self,
            model_path: str,
            model_name: Optional[str] = None,
            backend_config: Optional[Union[TurbomindEngineConfig,
                                           PytorchEngineConfig]] = None,
            chat_template_config: Optional[ChatTemplateConfig] = None,
            **kwargs):
        """Innter build method for pytorch backend."""
        self.model_name = model_name
        from lmdeploy.pytorch.engine import Engine

        # try fuzzy matching to get a model_name
        if self.model_name is None and (backend_config is None
                                        or backend_config.model_name == ''
                                        or backend_config.model_name is None):
            potential_names = best_match_model(model_path)
            if potential_names is None:
                raise ArgumentError(
                    None, 'Please set model_name or backend_config.')
            else:
                self.model_name = potential_names
                logger = get_logger('lmdeploy')
                logger.warning(
                    f'Best matched chat template name: {self.model_name}')
        elif self.model_name is not None and backend_config is not None:
            if self.model_name != backend_config.model_name:
                raise ArgumentError(
                    None, f'Got different model names from model_name = '
                    f'{self.model_name}, backend_config = {backend_config}')
        if self.model_name is not None and backend_config is None:
            backend_config = PytorchEngineConfig(self.model_name)
        if backend_config.model_name is None \
                or backend_config.model_name == '':  # cli may pass None
            backend_config.model_name = self.model_name
        assert isinstance(backend_config, PytorchEngineConfig), 'Please '\
            'use PytorchEngineConfig imported from lmdeploy.messages for ' \
            'pytorch backend'
        if chat_template_config is None:
            chat_template_config = ChatTemplateConfig(self.model_name)
        elif chat_template_config.model_name is None:
            chat_template_config.model_name = self.model_name
        self.chat_template = chat_template_config.chat_template
        if backend_config.session_len is None:
            backend_config.session_len = self.chat_template.session_len
        self.engine = Engine(model_path=model_path,
                             engine_config=backend_config)
        self.session_len = backend_config.session_len
        self.backend_config = backend_config
        self.stop_words = _stop_words(self.chat_template.stop_words,
                                      self.engine.tokenizer)
        if self.stop_words is not None:
            self.stop_words = self.stop_words[0][0].tolist()

    def __call__(self,
                 prompts: Union[List[str], str, List[Dict], List[List[Dict]]],
                 gen_config: Optional[GenerationConfig] = None,
                 request_output_len=512,
                 top_k: int = 40,
                 top_p: float = 0.8,
                 temperature: float = 0.8,
                 repetition_penalty: float = 1.0,
                 ignore_eos: bool = False,
                 do_preprocess: bool = True,
                 **kwargs):
        """Inference a batch of prompts.

        Args:
            prompts (List[str] | str | List[Dict] | List[Dict]): a batch of
                prompts. It accepts: string prompt, a list of string prompts,
                a chat history in OpenAI format or a list of chat history.
            gen_config (GenerationConfig | None): a instance of
                GenerationConfig. Default to None.
            chat_template_config (ChatTemplateConfig | None):a instance of
                ChatTemplateConfig. Default to None.
            request_output_len (int): output token nums
            top_k (int): The number of the highest probability vocabulary
              tokens to keep for top-k-filtering
            top_p (float): If set to float < 1, only the smallest set of most
              probable tokens with probabilities that add up to top_p or higher
            are kept for generation.
            temperature (float): to modulate the next token probability
            repetition_penalty (float): The parameter for repetition penalty.
              1.0 means no penalty
            ignore_eos (bool): indicator for ignoring eos
            do_preprocess (bool): whether pre-process the messages. Default to
                True, which means chat_template will be applied.
        """
        if gen_config is None:
            gen_config = GenerationConfig(
                max_new_tokens=request_output_len,
                top_k=top_k,
                top_p=top_p,
                temperature=temperature,
                repetition_penalty=repetition_penalty,
                ignore_eos=ignore_eos)
        return self.batch_infer(prompts,
                                gen_config=gen_config,
                                do_preprocess=do_preprocess,
                                **kwargs)

    def stop_session(self, session_id: int):
        """Stop a session by a session_id."""
        if str(session_id) in self.id2generator:
            self.id2generator[str(session_id)].cancel(session_id)
            self.gens_set.add(self.id2generator[str(session_id)])

    def end_session(self, session_id: int):
        """Clear a session by a session_id."""
        if str(session_id) in self.id2generator:
            self.id2generator[str(session_id)].end(session_id)
            self.id2step[str(session_id)] = 0
            self.gens_set.add(self.id2generator[str(session_id)])

    @contextmanager
    def safe_run(self, session_id: Optional[int] = None):
        """A context manager to make sure server's safe running."""
        try:
            yield
        except (Exception, asyncio.CancelledError) as e:  # noqa
            self.stop_session(session_id)
            raise e
        if str(session_id) in self.id2generator:
            self.gens_set.add(self.id2generator[str(session_id)])

    async def get_generator(self, stop: bool, session_id: int):
        """Only return the model instance if it is available."""
        if stop:
            return self.engine.create_instance()
        while self.gens_set == set():
            await asyncio.sleep(0)
        generator = self.gens_set.pop()
        self.id2generator[str(session_id)] = generator
        return generator

    def batch_infer(self,
                    prompts: Union[List[str], str, List[Dict],
                                   List[List[Dict]]],
                    gen_config: Optional[Union[GenerationConfig,
                                               EngineGenerationConfig]] = None,
                    do_preprocess: bool = True,
                    **kwargs):
        """Inference a batch of prompts.

        Args:
            prompts (List[str] | str | List[Dict] | List[Dict]): a batch of
                prompts. It accepts: string prompt, a list of string prompts,
                a chat history in OpenAI format or a list of chat history.
            gen_config (GenerationConfig | None): a instance of
                GenerationConfig. Default to None.
            do_preprocess (bool): whether pre-process the messages. Default to
                True, which means chat_template will be applied.
        """
        need_list_wrap = isinstance(prompts, str) or isinstance(
            prompts[0], Dict)
        prompts = [prompts] if need_list_wrap else prompts
        assert isinstance(prompts, List), 'prompts should be a list'
        if gen_config is None:
            gen_config = GenerationConfig()
        if type(gen_config) is GenerationConfig:
            gen_config = EngineGenerationConfig.From(gen_config,
                                                     self.tokenizer)
        # set random if it is not set
        if gen_config.random_seed is None:
            gen_config.random_seed = random.getrandbits(64)
        prompt_num = len(prompts)
        outputs = [Response('', 0, 0, i) for i in range(prompt_num)]
        for j in range(0, prompt_num, self.instance_num):
            batch_prompts = prompts[j:j + self.instance_num]
            generators = []
            for i, prompt in enumerate(batch_prompts):
                generators.append(
                    self.generate(prompt,
                                  i,
                                  gen_config=gen_config,
                                  stream_response=True,
                                  sequence_start=True,
                                  sequence_end=True,
                                  do_preprocess=do_preprocess,
                                  **kwargs))

            async def _inner_call(i, generator):
                async for out in generator:
                    outputs[i + j].text += out.response
                    outputs[i + j].generate_token_len = out.generate_token_len
                    outputs[i + j].input_token_len = out.input_token_len
                    outputs[i + j].finish_reason = out.finish_reason

            async def gather():
                await asyncio.gather(*[
                    _inner_call(i, generators[i])
                    for i in range(len(batch_prompts))
                ])

            self.loop.run_until_complete(gather())
        outputs = outputs[0] if need_list_wrap else outputs
        return outputs

    def stream_infer(
            self,
            prompts: Union[List[str], str, List[Dict], List[List[Dict]]],
            gen_config: Optional[Union[GenerationConfig,
                                       EngineGenerationConfig]] = None,
            do_preprocess: bool = True,
            **kwargs):
        """Inference a batch of prompts with stream mode.

        Args:
            prompts (List[str] | str | List[Dict] | List[Dict]): a batch of
                prompts. It accepts: string prompt, a list of string prompts,
                a chat history in OpenAI format or a list of chat history.
            gen_config (GenerationConfig | None): a instance of
                GenerationConfig. Default to None.
            do_preprocess (bool): whether pre-process the messages. Default to
                True, which means chat_template will be applied.
        """
        need_list_wrap = isinstance(prompts, str) or isinstance(
            prompts[0], Dict)
        prompts = [prompts] if need_list_wrap else prompts
        assert isinstance(prompts, List), 'prompts should be a list'
        if gen_config is None:
            gen_config = GenerationConfig()
        if type(gen_config) is GenerationConfig:
            gen_config = EngineGenerationConfig.From(gen_config,
                                                     self.tokenizer)
        # set random if it is not set
        if gen_config.random_seed is None:
            gen_config.random_seed = random.getrandbits(64)
        prompt_num = len(prompts)
        outputs = Queue()
        generators = []
        for j in range(0, prompt_num, self.instance_num):
            batch_prompts = prompts[j:j + self.instance_num]
            generators = []
            for i, prompt in enumerate(batch_prompts):
                generators.append(
                    self.generate(prompt,
                                  i,
                                  gen_config=gen_config,
                                  stream_response=True,
                                  sequence_start=True,
                                  sequence_end=True,
                                  do_preprocess=do_preprocess,
                                  **kwargs))

            async def _inner_call(i, generator):
                async for out in generator:
                    outputs.put(
                        Response(out.response, out.generate_token_len,
                                 out.input_token_len, i + j,
                                 out.finish_reason))

            async def gather():
                await asyncio.gather(*[
                    _inner_call(i, generators[i])
                    for i in range(len(batch_prompts))
                ])
                outputs.put(None)

            proc = Thread(
                target=lambda: self.loop.run_until_complete(gather()))
            proc.start()

            while True:
                try:
                    out = outputs.get(timeout=0.001)
                    if out is None:
                        break
                    yield out
                except Empty:
                    pass

            proc.join()

    async def _get_prompt_input(self, prompt: str, do_preprocess: bool,
                                sequence_start: bool):
        if do_preprocess:
            prompt = self.chat_template.messages2prompt(prompt, sequence_start)
        input_ids = self.tokenizer.encode(prompt, add_bos=sequence_start)
        return {'input_ids': input_ids}

    async def generate(
            self,
            messages,
            session_id: int,
            gen_config: Optional[Union[GenerationConfig,
                                       EngineGenerationConfig]] = None,
            stream_response: bool = True,
            sequence_start: bool = True,
            sequence_end: bool = True,  # no interactive mode by default
            step: int = 0,
            do_preprocess: bool = True,
            **kwargs):
        """Generate responses.

        Args:
            messages (str | List): chat history or prompt
            session_id (int): the session id
            gen_config (GenerationConfig | None): a instance of
                GenerationConfig. Default to None.
            stream_response (bool): whether return responses streamingly
            sequence_start (bool): indicator for starting a sequence
            sequence_end (bool): indicator for ending a sequence
            step (int): the offset of the k/v cache
            do_preprocess (bool): whether pre-process the messages. Default to
                True, which means chat_template will be applied.
        """
        if str(session_id) not in self.id2step:
            self.id2step[str(session_id)] = 0
        if step != 0:
            self.id2step[str(session_id)] = step
        if gen_config is None:
            gen_config = GenerationConfig()
        if type(gen_config) is GenerationConfig:
            gen_config = EngineGenerationConfig.From(gen_config,
                                                     self.tokenizer)
        if gen_config.stop_words is None:
            gen_config.stop_words = self.stop_words
        # set random if it is not set and sequence_start is True
        if gen_config.random_seed is None and sequence_start:
            gen_config.random_seed = random.getrandbits(64)
        prompt = messages
<<<<<<< HEAD
        prompt_input = await self._get_prompt_input(prompt, do_preprocess,
                                                    sequence_start)
        input_ids = prompt_input['input_ids']
=======
        if do_preprocess:
            prompt = self.chat_template.messages2prompt(prompt, sequence_start)
        input_ids = self.tokenizer.encode(prompt, add_bos=sequence_start)
        if gen_config.max_new_tokens is None:
            # for interactive endpoint, will try maximum possible token num
            gen_config.max_new_tokens = max(
                128, self.session_len - self.id2step[str(session_id)] -
                len(input_ids))
>>>>>>> cd196e8c
        finish_reason = None
        if self.id2step[str(session_id)] + len(
                input_ids) + gen_config.max_new_tokens > self.session_len:
            finish_reason = 'length'
            yield GenOut('', self.id2step[str(session_id)], len(input_ids), 0,
                         finish_reason)
            if sequence_end is True and sequence_start is False:
                self.end_session(session_id)
        else:
            generator = await self.get_generator(False, session_id)
            with self.safe_run(session_id):
                state = DetokenizeState()
                async for outputs in generator.async_stream_infer(
                        session_id=session_id,
                        **prompt_input,
                        gen_config=gen_config,
                        stream_output=stream_response,
                        sequence_start=(sequence_start),
                        sequence_end=sequence_end,
                        step=self.id2step[str(session_id)]):
                    _, res, tokens = outputs
                    # decode res
                    response, state = self.tokenizer.detokenize_incrementally(
                        res,
                        state,
                        skip_special_tokens=gen_config.skip_special_tokens)
                    # response, history token len,
                    # input token len, gen token len
                    yield GenOut(response, self.id2step[str(session_id)],
                                 len(input_ids), tokens, finish_reason)

                finish_reason = 'length' \
                    if tokens >= gen_config.max_new_tokens else 'stop'
                # utf-8 char at the end means it's a potential unfinished
                # byte sequence
                if not response.endswith('�'):
                    response = ''  # avaid returning the last response twice
                yield GenOut(response, self.id2step[str(session_id)],
                             len(input_ids), tokens, finish_reason)
                # update step
                self.id2step[str(session_id)] += len(input_ids) + tokens
                if sequence_end:
                    self.id2step[str(session_id)] = 0
                # manually end pytorch session
                # TODO modify pytorch or turbomind api
                if self.backend == 'pytorch' and sequence_end:
                    self.end_session(session_id)<|MERGE_RESOLUTION|>--- conflicted
+++ resolved
@@ -477,20 +477,14 @@
         if gen_config.random_seed is None and sequence_start:
             gen_config.random_seed = random.getrandbits(64)
         prompt = messages
-<<<<<<< HEAD
         prompt_input = await self._get_prompt_input(prompt, do_preprocess,
                                                     sequence_start)
         input_ids = prompt_input['input_ids']
-=======
-        if do_preprocess:
-            prompt = self.chat_template.messages2prompt(prompt, sequence_start)
-        input_ids = self.tokenizer.encode(prompt, add_bos=sequence_start)
         if gen_config.max_new_tokens is None:
             # for interactive endpoint, will try maximum possible token num
             gen_config.max_new_tokens = max(
                 128, self.session_len - self.id2step[str(session_id)] -
                 len(input_ids))
->>>>>>> cd196e8c
         finish_reason = None
         if self.id2step[str(session_id)] + len(
                 input_ids) + gen_config.max_new_tokens > self.session_len:
