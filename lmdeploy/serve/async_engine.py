--- conflicted
+++ resolved
@@ -247,103 +247,4 @@
                 # update step
                 self.steps[str(session_id)] += len(input_ids) + tokens
                 if sequence_end or stop:
-<<<<<<< HEAD
-                    self.steps[str(session_id)] = 0
-=======
-                    self.steps[str(session_id)] = 0
-
-    async def generate_openai(
-        self,
-        messages,
-        instance_id,
-        stream_response=True,
-        renew_session=False,
-        request_output_len=512,
-        stop=False,
-        top_k=40,
-        top_p=0.8,
-        temperature=0.8,
-        repetition_penalty=1.0,
-        ignore_eos=False,
-    ):
-        """Generate responses.
-
-        Args:
-            messages (str | List): chat history or prompt
-            instance_id (int): actually request host ip
-            stream_response (bool): whether return responses streamingly
-            renew_session (bool): renew the session
-            request_output_len (int): output token nums
-            stop (bool): whether stop inference
-            top_k (int): The number of the highest probability vocabulary
-              tokens to keep for top-k-filtering
-            top_p (float): If set to float < 1, only the smallest set of most
-              probable tokens with probabilities that add up to top_p or higher
-              are kept for generation.
-            temperature (float): to modulate the next token probability
-            repetition_penalty (float): The parameter for repetition penalty.
-              1.0 means no penalty
-            ignore_eos (bool): indicator for ignoring eos
-        """
-        session_id = instance_id
-        instance_id %= self.instance_num
-        sequence_start = False
-        generator = await self.get_generator(instance_id)
-        if renew_session:  # renew a session
-            empty_input_ids = self.tokenizer.encode('')
-            for outputs in generator.stream_infer(session_id=session_id,
-                                                  input_ids=[empty_input_ids],
-                                                  request_output_len=0,
-                                                  sequence_start=False,
-                                                  sequence_end=True,
-                                                  stop=True):
-                pass
-            self.steps[str(session_id)] = 0
-        if str(session_id) not in self.steps:
-            self.steps[str(session_id)] = 0
-        if self.steps[str(session_id)] == 0:
-            sequence_start = True
-        seed = random.getrandbits(64)
-        prompt = self.model.messages2prompt(messages, sequence_start)
-        input_ids = self.tokenizer.encode(prompt)
-        finish_reason = 'stop' if stop else None
-        if self.steps[str(session_id)] + len(
-                input_ids) >= self.tm_model.session_len:
-            finish_reason = 'length'
-            yield GenOut('', self.steps[str(session_id)], len(input_ids), 0,
-                         finish_reason)
-        else:
-            with self.safe_run(instance_id, session_id):
-                response_size = 0
-                async for outputs in generator.async_stream_infer(
-                        session_id=session_id,
-                        input_ids=[input_ids],
-                        stream_output=stream_response,
-                        request_output_len=request_output_len,
-                        sequence_start=(sequence_start),
-                        sequence_end=False,
-                        step=self.steps[str(session_id)],
-                        stop=stop,
-                        top_k=top_k,
-                        top_p=top_p,
-                        temperature=temperature,
-                        repetition_penalty=repetition_penalty,
-                        ignore_eos=ignore_eos,
-                        random_seed=seed if sequence_start else None):
-                    res, tokens = outputs[0]
-                    # decode res
-                    response = self.tokenizer.decode(res.tolist(),
-                                                     offset=response_size)
-                    # utf-8 char at the end means it's a potential unfinished
-                    # byte sequence, continue to concate it with the next
-                    # sequence and decode them together
-                    if response.endswith('�'):
-                        continue
-                    # response, history len, input len, generation len
-                    yield GenOut(response, self.steps[str(session_id)],
-                                 len(input_ids), tokens, finish_reason)
-                    response_size = tokens
-
-                # update step
-                self.steps[str(session_id)] += len(input_ids) + tokens
->>>>>>> 56942c43
+                    self.steps[str(session_id)] = 0