# Copyright (c) OpenMMLab. All rights reserved.
import asyncio
import os
import random
import time
from http import HTTPStatus
from typing import AsyncGenerator, List, Optional

import uvicorn
from fastapi import FastAPI, Request
from fastapi.middleware.cors import CORSMiddleware
from fastapi.responses import JSONResponse, StreamingResponse

from lmdeploy.serve.async_engine import AsyncEngine
from lmdeploy.serve.openai.protocol import (  # noqa: E501
    ChatCompletionRequest, ChatCompletionResponse,
    ChatCompletionResponseChoice, ChatCompletionResponseStreamChoice,
    ChatCompletionStreamResponse, ChatMessage, CompletionRequest,
    CompletionResponse, CompletionResponseChoice,
    CompletionResponseStreamChoice, CompletionStreamResponse, DeltaMessage,
    EmbeddingsRequest, ErrorResponse, GenerateRequest, GenerateResponse,
    ModelCard, ModelList, ModelPermission, UsageInfo)

os.environ['TM_LOG_LEVEL'] = 'ERROR'


class VariableInterface:
    """A IO interface maintaining variables."""
    async_engine: AsyncEngine = None
    request_hosts = []


app = FastAPI(docs_url='/')


def get_model_list():
    """Available models.

    Only provided one now.
    """
    return [VariableInterface.async_engine.tm_model.model_name]


@app.get('/v1/models')
def available_models():
    """Show available models."""
    model_cards = []
    for model_name in get_model_list():
        model_cards.append(
            ModelCard(id=model_name,
                      root=model_name,
                      permission=[ModelPermission()]))
    return ModelList(data=model_cards)


def create_error_response(status: HTTPStatus, message: str):
    """Create error response according to http status and message.

    Args:
        status (HTTPStatus): HTTP status codes and reason phrases
        message (str): error message
    """
    return JSONResponse(
        ErrorResponse(message=message,
                      type='invalid_request_error',
                      code=status.value).model_dump())


async def check_request(request) -> Optional[JSONResponse]:
    """Check if a request is valid."""
    if request.model in get_model_list():
        return
    ret = create_error_response(
        HTTPStatus.NOT_FOUND, f'The model `{request.model}` does not exist.')
    return ret


def ip2id(host_ip: str):
    """Convert host ip address to session id."""
    if '.' in host_ip:  # IPv4
        return int(host_ip.replace('.', '')[-8:])
    if ':' in host_ip:  # IPv6
        return int(host_ip.replace(':', '')[-8:], 16)
    print('Warning, could not get session id from ip, set it 0')
    return 0


@app.post('/v1/chat/completions')
async def chat_completions_v1(request: ChatCompletionRequest,
                              raw_request: Request = None):
    """Completion API similar to OpenAI's API.

    Refer to  `https://platform.openai.com/docs/api-reference/chat/create`
    for the API specification.

    The request should be a JSON object with the following fields:
    - model: model name. Available from /v1/models.
    - messages: string prompt or chat history in OpenAI format.
    - temperature (float): to modulate the next token probability
    - top_p (float): If set to float < 1, only the smallest set of most
        probable tokens with probabilities that add up to top_p or higher
        are kept for generation.
    - n (int): How many chat completion choices to generate for each input
        message. Only support one here.
    - stream: whether to stream the results or not. Default to false.
    - max_tokens (int): output token nums
    - repetition_penalty (float): The parameter for repetition penalty.
        1.0 means no penalty

    Additional arguments supported by LMDeploy:
    - ignore_eos (bool): indicator for ignoring eos
    - session_id (int): if not specified, will set random value

    Currently we do not support the following features:
    - function_call (Users should implement this by themselves)
    - logit_bias (not supported yet)
    - presence_penalty (replaced with repetition_penalty)
    - frequency_penalty (replaced with repetition_penalty)
    """
    if request.session_id == -1:
        request.session_id = random.randint(1, 10086)
    error_check_ret = await check_request(request)
    if error_check_ret is not None:
        return error_check_ret

    model_name = request.model
    request_id = str(request.session_id)
    created_time = int(time.time())

    result_generator = VariableInterface.async_engine.generate(
        request.messages,
        request.session_id,
        True,  # always use stream to enable batching
        sequence_start=True,
        sequence_end=True,
        request_output_len=request.max_tokens if request.max_tokens else 512,
        stop=request.stop,
        top_p=request.top_p,
        temperature=request.temperature,
        repetition_penalty=request.repetition_penalty,
        ignore_eos=request.ignore_eos)

    def create_stream_response_json(
        index: int,
        text: str,
        finish_reason: Optional[str] = None,
    ) -> str:
        choice_data = ChatCompletionResponseStreamChoice(
            index=index,
            delta=DeltaMessage(role='assistant', content=text),
            finish_reason=finish_reason,
        )
        response = ChatCompletionStreamResponse(
            id=request_id,
            created=created_time,
            model=model_name,
            choices=[choice_data],
        )
        response_json = response.model_dump_json()

        return response_json

    async def completion_stream_generator() -> AsyncGenerator[str, None]:
        # First chunk with role
        for i in range(request.n):
            choice_data = ChatCompletionResponseStreamChoice(
                index=i,
                delta=DeltaMessage(role='assistant'),
                finish_reason=None,
            )
            chunk = ChatCompletionStreamResponse(id=request_id,
                                                 choices=[choice_data],
                                                 model=model_name)
            data = chunk.model_dump_json(exclude_unset=True)
            yield f'data: {data}\n\n'

        async for res in result_generator:
            response_json = create_stream_response_json(
                index=0,
                text=res.response,
            )
            yield f'data: {response_json}\n\n'
        yield 'data: [DONE]\n\n'

    # Streaming response
    if request.stream:
        return StreamingResponse(completion_stream_generator(),
                                 media_type='text/event-stream')

    # Non-streaming response
    final_res = None
    text = ''
    async for res in result_generator:
        if await raw_request.is_disconnected():
            # Abort the request if the client disconnects.
            VariableInterface.async_engine.stop_session(request.session_id)
            return create_error_response(HTTPStatus.BAD_REQUEST,
                                         'Client disconnected')
        final_res = res
        text += res.response
    assert final_res is not None
    choices = []
    choice_data = ChatCompletionResponseChoice(
        index=0,
        message=ChatMessage(role='assistant', content=text),
        finish_reason=final_res.finish_reason,
    )
    choices.append(choice_data)

    total_tokens = sum([
        final_res.history_token_len, final_res.input_token_len,
        final_res.generate_token_len
    ])
    usage = UsageInfo(
        prompt_tokens=final_res.input_token_len,
        completion_tokens=final_res.generate_token_len,
        total_tokens=total_tokens,
    )
    response = ChatCompletionResponse(
        id=request_id,
        created=created_time,
        model=model_name,
        choices=choices,
        usage=usage,
    )

    return response


@app.post('/v1/completions')
async def completions_v1(request: CompletionRequest,
                         raw_request: Request = None):
    """Completion API similar to OpenAI's API.

    Go to `https://platform.openai.com/docs/api-reference/completions/create`
    for the API specification.

    The request should be a JSON object with the following fields:
    - model (str): model name. Available from /v1/models.
    - prompt (str): the input prompt.
    - suffix (str): The suffix that comes after a completion of inserted text.
    - max_tokens (int): output token nums
    - temperature (float): to modulate the next token probability
    - top_p (float): If set to float < 1, only the smallest set of most
        probable tokens with probabilities that add up to top_p or higher
        are kept for generation.
    - n (int): How many chat completion choices to generate for each input
        message. Only support one here.
    - stream: whether to stream the results or not. Default to false.
    - repetition_penalty (float): The parameter for repetition penalty.
        1.0 means no penalty
    - user (str): A unique identifier representing your end-user.

    Additional arguments supported by LMDeploy:
    - ignore_eos (bool): indicator for ignoring eos
    - session_id (int): if not specified, will set random value

    Currently we do not support the following features:
    - logprobs (not supported yet)
    - presence_penalty (replaced with repetition_penalty)
    - frequency_penalty (replaced with repetition_penalty)
    """
    if request.session_id == -1:
        request.session_id = random.randint(1, 10086)
    error_check_ret = await check_request(request)
    if error_check_ret is not None:
        return error_check_ret
<<<<<<< HEAD

    model_name = request.model
    request_id = str(request.session_id)
    created_time = int(time.time())
    if isinstance(request.prompt, str):
        request.prompt = [request.prompt]
    generators = []
    for i in range(len(request.prompt)):
        result_generator = VariableInterface.async_engine.generate(
            request.prompt[i],
            request.session_id + i,
            True,  # always use stream to enable batching
            sequence_start=True,
            sequence_end=True,
            request_output_len=request.max_tokens
            if request.max_tokens else 512,
            stop=False,
            top_p=request.top_p,
            temperature=request.temperature,
            repetition_penalty=request.repetition_penalty,
            ignore_eos=request.ignore_eos,
            do_preprocess=False)
        generators.append(result_generator)

    def create_stream_response_json(
        index: int,
        text: str,
        finish_reason: Optional[str] = None,
    ) -> str:
        choice_data = CompletionResponseStreamChoice(
            index=index,
            text=text,
            finish_reason=finish_reason,
        )
        response = CompletionStreamResponse(
            id=request_id,
            created=created_time,
            model=model_name,
            choices=[choice_data],
        )
        response_json = response.model_dump_json()

        return response_json

    async def completion_stream_generator() -> AsyncGenerator[str, None]:
        # First chunk with role
        for generator in generators:
            for i in range(request.n):
                choice_data = CompletionResponseStreamChoice(
                    index=i,
                    text='',
                    finish_reason=None,
                )
                chunk = CompletionStreamResponse(id=request_id,
                                                 choices=[choice_data],
                                                 model=model_name)
                data = chunk.model_dump_json(exclude_unset=True)
                yield f'data: {data}\n\n'

            async for res in generator:
                response_json = create_stream_response_json(
                    index=0,
                    text=res.response,
                )
                yield f'data: {response_json}\n\n'
        yield 'data: [DONE]\n\n'

    # Streaming response
    if request.stream:
        return StreamingResponse(completion_stream_generator(),
                                 media_type='text/event-stream')

    # Non-streaming response
    usage = UsageInfo()
    choices = []

    async def _inner_call(i, generator):
        final_res = None
        text = ''
        async for res in generator:
            if await raw_request.is_disconnected():
                # Abort the request if the client disconnects.
                VariableInterface.async_engine.stop_session(request.session_id)
                return create_error_response(HTTPStatus.BAD_REQUEST,
                                             'Client disconnected')
            final_res = res
            text += res.response
        assert final_res is not None
        choice_data = CompletionResponseChoice(
            index=0,
            text=text,
            finish_reason=final_res.finish_reason,
        )
        choices.append(choice_data)

        total_tokens = sum([
            final_res.history_token_len, final_res.input_token_len,
            final_res.generate_token_len
        ])
        usage.prompt_tokens += final_res.input_token_len
        usage.completion_tokens += final_res.generate_token_len
        usage.total_tokens += total_tokens

    await asyncio.gather(
        *[_inner_call(i, generators[i]) for i in range(len(generators))])

    response = CompletionResponse(
        id=request_id,
        created=created_time,
        model=model_name,
        choices=choices,
        usage=usage,
    )

    return response


@app.post('/v1/embeddings', tags=['unsupported'])
async def create_embeddings(request: EmbeddingsRequest,
                            raw_request: Request = None):
    """Creates embeddings for the text."""
    return create_error_response(HTTPStatus.BAD_REQUEST,
                                 'Unsupported by turbomind.')


@app.post('/generate',
          tags=['deprecated'],
          description='please use /v1/chat/interactive')
@app.post('/v1/chat/interactive')
async def chat_interactive_v1(request: GenerateRequest,
                              raw_request: Request = None):
=======
    if isinstance(request.input, str):
        request.input = [request.input]

    data = []
    token_num = 0
    for i, prompt in enumerate(request.input):
        embedding = await VariableInterface.async_engine.get_embeddings(prompt)
        data.append({
            'object': 'embedding',
            'embedding': embedding,
            'index': i
        })
        token_num += len(embedding)
    return EmbeddingsResponse(
        data=data,
        model=request.model,
        usage=UsageInfo(
            prompt_tokens=token_num,
            total_tokens=token_num,
            completion_tokens=None,
        ),
    ).dict(exclude_none=True)


@app.post('/generate')
async def generate(request: GenerateRequest, raw_request: Request = None):
>>>>>>> 56942c43
    """Generate completion for the request.

    - On interactive mode, the chat history is kept on the server. Please set
    `interactive_mode = True`.
    - On normal mode, no chat history is kept on the server. Set
    `interactive_mode = False`.

    The request should be a JSON object with the following fields:
    - prompt: the prompt to use for the generation.
    - session_id: determine which instance will be called. If not specified
        with a value other than -1, using random value directly.
    - interactive_mode (bool): turn on interactive mode or not. On interactive
        mode, session history is kept on the server (and vice versa).
    - stream: whether to stream the results or not.
    - stop: whether to stop the session response or not.
    - request_output_len (int): output token nums
    - step (int): the offset of the k/v cache
    - top_p (float): If set to float < 1, only the smallest set of most
        probable tokens with probabilities that add up to top_p or higher
        are kept for generation.
    - top_k (int): The number of the highest probability vocabulary
        tokens to keep for top-k-filtering
    - temperature (float): to modulate the next token probability
    - repetition_penalty (float): The parameter for repetition penalty.
        1.0 means no penalty
    - ignore_eos (bool): indicator for ignoring eos
    """
    if request.session_id == -1:
        request.session_id = random.randint(10087, 23333)

    async_engine = VariableInterface.async_engine
    sequence_start = async_engine.steps.get(str(request.session_id), 0) == 0
    sequence_end = not request.interactive_mode

    generation = async_engine.generate(
        request.prompt,
        request.session_id,
        stream_response=True,  # always use stream to enable batching
        sequence_start=sequence_start,
        sequence_end=sequence_end,
        request_output_len=request.request_output_len,
        top_p=request.top_p,
        top_k=request.top_k,
        stop=request.stop,
        temperature=request.temperature,
        repetition_penalty=request.repetition_penalty,
        ignore_eos=request.ignore_eos)

    # Streaming case
    async def stream_results() -> AsyncGenerator[bytes, None]:
        async for out in generation:
            chunk = GenerateResponse(text=out.response,
                                     tokens=out.generate_token_len,
                                     finish_reason=out.finish_reason)
            data = chunk.model_dump_json()
            yield f'{data}\n'

    if request.stream:
        return StreamingResponse(stream_results(),
                                 media_type='text/event-stream')
    else:
        ret = {}
        text = ''
        tokens = 0
        finish_reason = None
        async for out in generation:
            if await raw_request.is_disconnected():
                # Abort the request if the client disconnects.
                async_engine.stop_session(request.session_id)
                return create_error_response(HTTPStatus.BAD_REQUEST,
                                             'Client disconnected')
            text += out.response
            tokens = out.generate_token_len
            finish_reason = out.finish_reason
        ret = {'text': text, 'tokens': tokens, 'finish_reason': finish_reason}
        return JSONResponse(ret)


def main(model_path: str,
         server_name: str = '0.0.0.0',
         server_port: int = 23333,
         instance_num: int = 32,
         tp: int = 1,
         allow_origins: List[str] = ['*'],
         allow_credentials: bool = True,
         allow_methods: List[str] = ['*'],
         allow_headers: List[str] = ['*']):
    """An example to perform model inference through the command line
    interface.

    Args:
        model_path (str): the path of the deployed model
        server_name (str): host ip for serving
        server_port (int): server port
        instance_num (int): number of instances of turbomind model
        tp (int): tensor parallel
        allow_origins (List[str]): a list of allowed origins for CORS
        allow_credentials (bool): whether to allow credentials for CORS
        allow_methods (List[str]): a list of allowed HTTP methods for CORS
        allow_headers (List[str]): a list of allowed HTTP headers for CORS
    """
    if allow_origins:
        app.add_middleware(
            CORSMiddleware,
            allow_origins=allow_origins,
            allow_credentials=allow_credentials,
            allow_methods=allow_methods,
            allow_headers=allow_headers,
        )

    VariableInterface.async_engine = AsyncEngine(model_path=model_path,
                                                 instance_num=instance_num,
                                                 tp=tp)
    uvicorn.run(app=app, host=server_name, port=server_port, log_level='info')


if __name__ == '__main__':
    import fire

    fire.Fire(main)<|MERGE_RESOLUTION|>--- conflicted
+++ resolved
@@ -265,7 +265,6 @@
     error_check_ret = await check_request(request)
     if error_check_ret is not None:
         return error_check_ret
-<<<<<<< HEAD
 
     model_name = request.model
     request_id = str(request.session_id)
@@ -397,34 +396,6 @@
 @app.post('/v1/chat/interactive')
 async def chat_interactive_v1(request: GenerateRequest,
                               raw_request: Request = None):
-=======
-    if isinstance(request.input, str):
-        request.input = [request.input]
-
-    data = []
-    token_num = 0
-    for i, prompt in enumerate(request.input):
-        embedding = await VariableInterface.async_engine.get_embeddings(prompt)
-        data.append({
-            'object': 'embedding',
-            'embedding': embedding,
-            'index': i
-        })
-        token_num += len(embedding)
-    return EmbeddingsResponse(
-        data=data,
-        model=request.model,
-        usage=UsageInfo(
-            prompt_tokens=token_num,
-            total_tokens=token_num,
-            completion_tokens=None,
-        ),
-    ).dict(exclude_none=True)
-
-
-@app.post('/generate')
-async def generate(request: GenerateRequest, raw_request: Request = None):
->>>>>>> 56942c43
     """Generate completion for the request.
 
     - On interactive mode, the chat history is kept on the server. Please set
