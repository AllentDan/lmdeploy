# Copyright (c) OpenMMLab. All rights reserved.
import os
import random
import time
from http import HTTPStatus
from typing import AsyncGenerator, List, Optional

import fire
import uvicorn
from fastapi import FastAPI, Request
<<<<<<< HEAD
=======
from fastapi.middleware.cors import CORSMiddleware
>>>>>>> 0d2a151e
from fastapi.responses import JSONResponse, StreamingResponse

from lmdeploy.serve.async_engine import AsyncEngine
from lmdeploy.serve.openai.protocol import (  # noqa: E501
    ChatCompletionRequest, ChatCompletionResponse,
    ChatCompletionResponseChoice, ChatCompletionResponseStreamChoice,
<<<<<<< HEAD
    ChatCompletionStreamResponse, ChatMessage, CompletionRequest,
    CompletionResponse, CompletionResponseChoice,
    CompletionResponseStreamChoice, CompletionStreamResponse, DeltaMessage,
    EmbeddingsRequest, EmbeddingsResponse, ErrorResponse, GenerateRequest,
    GenerateResponse, ModelCard, ModelList, ModelPermission, UsageInfo)
=======
    ChatCompletionStreamResponse, ChatMessage, DeltaMessage, EmbeddingsRequest,
    EmbeddingsResponse, ErrorResponse, GenerateRequest, GenerateResponse,
    ModelCard, ModelList, ModelPermission, UsageInfo)
>>>>>>> 0d2a151e

os.environ['TM_LOG_LEVEL'] = 'ERROR'


class VariableInterface:
    """A IO interface maintaining variables."""
    async_engine: AsyncEngine = None
    request_hosts = []


app = FastAPI(docs_url='/')


def get_model_list():
    """Available models.

    Only provided one now.
    """
    return [VariableInterface.async_engine.tm_model.model_name]


@app.get('/v1/models')
def available_models():
    """Show available models."""
    model_cards = []
    for model_name in get_model_list():
        model_cards.append(
            ModelCard(id=model_name,
                      root=model_name,
                      permission=[ModelPermission()]))
    return ModelList(data=model_cards)


def create_error_response(status: HTTPStatus, message: str):
    """Create error response according to http status and message.

    Args:
        status (HTTPStatus): HTTP status codes and reason phrases
        message (str): error message
    """
    return JSONResponse(
        ErrorResponse(message=message,
                      type='invalid_request_error',
                      code=status.value).model_dump())


async def check_request(request) -> Optional[JSONResponse]:
    """Check if a request is valid."""
    if request.model in get_model_list():
        return
    ret = create_error_response(
        HTTPStatus.NOT_FOUND, f'The model `{request.model}` does not exist.')
    return ret


def ip2id(host_ip: str):
    """Convert host ip address to session id."""
    if '.' in host_ip:  # IPv4
        return int(host_ip.replace('.', '')[-8:])
    if ':' in host_ip:  # IPv6
        return int(host_ip.replace(':', '')[-8:], 16)
    print('Warning, could not get session id from ip, set it 0')
    return 0


@app.post('/v1/chat/completions')
async def chat_completions_v1(request: ChatCompletionRequest,
                              raw_request: Request = None):
    """Completion API similar to OpenAI's API.

    Refer to  `https://platform.openai.com/docs/api-reference/chat/create`
    for the API specification.

    The request should be a JSON object with the following fields:
    - model: model name. Available from /v1/models.
    - messages: string prompt or chat history in OpenAI format.
    - temperature (float): to modulate the next token probability
    - top_p (float): If set to float < 1, only the smallest set of most
        probable tokens with probabilities that add up to top_p or higher
        are kept for generation.
    - n (int): How many chat completion choices to generate for each input
        message. Only support one here.
    - stream: whether to stream the results or not. Default to false.
    - max_tokens (int): output token nums
    - repetition_penalty (float): The parameter for repetition penalty.
        1.0 means no penalty

    Additional arguments supported by LMDeploy:
    - ignore_eos (bool): indicator for ignoring eos

    Currently we do not support the following features:
    - function_call (Users should implement this by themselves)
    - logit_bias (not supported yet)
    - presence_penalty (replaced with repetition_penalty)
    - frequency_penalty (replaced with repetition_penalty)
    """
<<<<<<< HEAD
    session_id = random.randint(1, 10086)
=======
    session_id = ip2id(raw_request.client.host)
>>>>>>> 0d2a151e
    error_check_ret = await check_request(request)
    if error_check_ret is not None:
        return error_check_ret

    model_name = request.model
    request_id = str(session_id)
    created_time = int(time.time())

    result_generator = VariableInterface.async_engine.generate(
        request.messages,
        session_id,
        True,  # always use stream to enable batching
        sequence_start=True,
        sequence_end=True,
        request_output_len=request.max_tokens if request.max_tokens else 512,
        stop=request.stop,
        top_p=request.top_p,
        temperature=request.temperature,
        repetition_penalty=request.repetition_penalty,
        ignore_eos=request.ignore_eos)

    def create_stream_response_json(
        index: int,
        text: str,
        finish_reason: Optional[str] = None,
    ) -> str:
        choice_data = ChatCompletionResponseStreamChoice(
            index=index,
            delta=DeltaMessage(role='assistant', content=text),
            finish_reason=finish_reason,
        )
        response = ChatCompletionStreamResponse(
            id=request_id,
            created=created_time,
            model=model_name,
            choices=[choice_data],
        )
        response_json = response.model_dump_json()

        return response_json

    async def completion_stream_generator() -> AsyncGenerator[str, None]:
        # First chunk with role
        for i in range(request.n):
            choice_data = ChatCompletionResponseStreamChoice(
                index=i,
                delta=DeltaMessage(role='assistant'),
                finish_reason=None,
            )
            chunk = ChatCompletionStreamResponse(id=request_id,
                                                 choices=[choice_data],
                                                 model=model_name)
            data = chunk.model_dump_json(exclude_unset=True)
            yield f'data: {data}\n\n'

        async for res in result_generator:
            response_json = create_stream_response_json(
                index=0,
                text=res.response,
            )
            yield f'data: {response_json}\n\n'
        yield 'data: [DONE]\n\n'

    # Streaming response
    if request.stream:
        return StreamingResponse(completion_stream_generator(),
                                 media_type='text/event-stream')

    # Non-streaming response
    final_res = None
    text = ''
    async for res in result_generator:
        if await raw_request.is_disconnected():
            # Abort the request if the client disconnects.
            VariableInterface.async_engine.stop_session(session_id)
            return create_error_response(HTTPStatus.BAD_REQUEST,
                                         'Client disconnected')
        final_res = res
        text += res.response
    assert final_res is not None
    choices = []
    choice_data = ChatCompletionResponseChoice(
        index=0,
        message=ChatMessage(role='assistant', content=text),
        finish_reason=final_res.finish_reason,
    )
    choices.append(choice_data)

    total_tokens = sum([
        final_res.history_token_len, final_res.input_token_len,
        final_res.generate_token_len
    ])
    usage = UsageInfo(
        prompt_tokens=final_res.input_token_len,
        completion_tokens=final_res.generate_token_len,
        total_tokens=total_tokens,
    )
    response = ChatCompletionResponse(
        id=request_id,
        created=created_time,
        model=model_name,
        choices=choices,
        usage=usage,
    )

    return response


@app.post('/v1/completions')
async def completions_v1(request: CompletionRequest,
                         raw_request: Request = None):
    """Completion API similar to OpenAI's API.

    Go to `https://platform.openai.com/docs/api-reference/completions/create`
    for the API specification.

    The request should be a JSON object with the following fields:
    - model (str): model name. Available from /v1/models.
    - prompt (str): the input prompt.
    - suffix (str): The suffix that comes after a completion of inserted text.
    - max_tokens (int): output token nums
    - temperature (float): to modulate the next token probability
    - top_p (float): If set to float < 1, only the smallest set of most
        probable tokens with probabilities that add up to top_p or higher
        are kept for generation.
    - n (int): How many chat completion choices to generate for each input
        message. Only support one here.
    - stream: whether to stream the results or not. Default to false.
    - repetition_penalty (float): The parameter for repetition penalty.
        1.0 means no penalty
    - user (str): A unique identifier representing your end-user.

    Additional arguments supported by LMDeploy:
    - ignore_eos (bool): indicator for ignoring eos

    Currently we do not support the following features:
    - logprobs (not supported yet)
    - presence_penalty (replaced with repetition_penalty)
    - frequency_penalty (replaced with repetition_penalty)
    """
    session_id = random.randint(1, 10086)
    error_check_ret = await check_request(request)
    if error_check_ret is not None:
        return error_check_ret

    model_name = request.model
    request_id = str(session_id)
    created_time = int(time.time())

    result_generator = VariableInterface.async_engine.generate(
        request.prompt,
        session_id,
        True,  # always use stream to enable batching
        sequence_start=True,
        sequence_end=True,
        request_output_len=request.max_tokens if request.max_tokens else 512,
        stop=False,
        top_p=request.top_p,
        temperature=request.temperature,
        repetition_penalty=request.repetition_penalty,
        ignore_eos=request.ignore_eos,
        do_preprocess=False)

    def create_stream_response_json(
        index: int,
        text: str,
        finish_reason: Optional[str] = None,
    ) -> str:
        choice_data = CompletionResponseStreamChoice(
            index=index,
            text=text,
            finish_reason=finish_reason,
        )
        response = CompletionStreamResponse(
            id=request_id,
            created=created_time,
            model=model_name,
            choices=[choice_data],
        )
        response_json = response.model_dump_json()

        return response_json

    async def completion_stream_generator() -> AsyncGenerator[str, None]:
        # First chunk with role
        for i in range(request.n):
            choice_data = CompletionResponseStreamChoice(
                index=i,
                text='',
                finish_reason=None,
            )
            chunk = CompletionStreamResponse(id=request_id,
                                             choices=[choice_data],
                                             model=model_name)
            data = chunk.model_dump_json(exclude_unset=True)
            yield f'data: {data}\n\n'

        async for res in result_generator:
            response_json = create_stream_response_json(
                index=0,
                text=res.response,
            )
            yield f'data: {response_json}\n\n'
        yield 'data: [DONE]\n\n'

    # Streaming response
    if request.stream:
        return StreamingResponse(completion_stream_generator(),
                                 media_type='text/event-stream')

    # Non-streaming response
    final_res = None
    text = ''
    async for res in result_generator:
        if await raw_request.is_disconnected():
            # Abort the request if the client disconnects.
            VariableInterface.async_engine.stop_session(session_id)
            return create_error_response(HTTPStatus.BAD_REQUEST,
                                         'Client disconnected')
        final_res = res
        text += res.response
    assert final_res is not None
    choices = []
    choice_data = CompletionResponseChoice(
        index=0,
        text=text,
        finish_reason=final_res.finish_reason,
    )
    choices.append(choice_data)

    total_tokens = sum([
        final_res.history_token_len, final_res.input_token_len,
        final_res.generate_token_len
    ])
    usage = UsageInfo(
        prompt_tokens=final_res.input_token_len,
        completion_tokens=final_res.generate_token_len,
        total_tokens=total_tokens,
    )
    response = CompletionResponse(
        id=request_id,
        created=created_time,
        model=model_name,
        choices=choices,
        usage=usage,
    )

    return response


@app.post('/v1/embeddings')
async def create_embeddings(request: EmbeddingsRequest,
                            raw_request: Request = None):
    """Creates embeddings for the text."""
    error_check_ret = await check_request(request)
    if error_check_ret is not None:
        return error_check_ret

    embedding = await VariableInterface.async_engine.get_embeddings(
        request.input)
    data = [{'object': 'embedding', 'embedding': embedding, 'index': 0}]
    token_num = len(embedding)
    return EmbeddingsResponse(
        data=data,
        model=request.model,
        usage=UsageInfo(
            prompt_tokens=token_num,
            total_tokens=token_num,
            completion_tokens=None,
        ),
    ).dict(exclude_none=True)


@app.post('/generate')
async def generate(request: GenerateRequest, raw_request: Request = None):
    """Generate completion for the request.

    - On interactive mode, the chat history is kept on the server. Set
    `sequence_start = True` and `sequence_end = False` for the first request,
    Set `sequence_start = False` and `sequence_end = False` for the later
    requests. Once the session length is reached, set `sequence_start = False`
    and `sequence_end = True`. Then restart the above steps for a new session.

    - On normal mode, no chat history is kept on the server. Set
    `sequence_start = True` and `sequence_end = True` for all requests.

    The request should be a JSON object with the following fields:
    - prompt: the prompt to use for the generation.
    - session_id: determine which instance will be called. If not specified
        with a value other than -1, using host ip directly.
    - sequence_start (bool): a flag to start the session. Set True to start
        the session.
    - sequence_end (bool): a flag to end the session. Set True to end the
        session.
    - stream: whether to stream the results or not.
    - stop: whether to stop the session response or not.
    - request_output_len (int): output token nums
    - step (int): the offset of the k/v cache
    - top_p (float): If set to float < 1, only the smallest set of most
        probable tokens with probabilities that add up to top_p or higher
        are kept for generation.
    - top_k (int): The number of the highest probability vocabulary
        tokens to keep for top-k-filtering
    - temperature (float): to modulate the next token probability
    - repetition_penalty (float): The parameter for repetition penalty.
        1.0 means no penalty
    - ignore_eos (bool): indicator for ignoring eos
    """
    if request.session_id == -1:
        session_id = ip2id(raw_request.client.host)
        request.session_id = session_id

    generation = VariableInterface.async_engine.generate(
        request.prompt,
        request.session_id,
        stream_response=True,  # always use stream to enable batching
        sequence_start=request.sequence_start,
        sequence_end=request.sequence_end,
        request_output_len=request.request_output_len,
        top_p=request.top_p,
        top_k=request.top_k,
        stop=request.stop,
        temperature=request.temperature,
        repetition_penalty=request.repetition_penalty,
        ignore_eos=request.ignore_eos)

    # Streaming case
    async def stream_results() -> AsyncGenerator[bytes, None]:
        async for out in generation:
            chunk = GenerateResponse(text=out.response,
                                     tokens=out.generate_token_len,
                                     finish_reason=out.finish_reason)
            data = chunk.model_dump_json()
            yield f'{data}\n'

    if request.stream:
        return StreamingResponse(stream_results(),
                                 media_type='text/event-stream')
    else:
        ret = {}
        text = ''
        tokens = 0
        finish_reason = None
        async for out in generation:
            if await raw_request.is_disconnected():
                # Abort the request if the client disconnects.
                VariableInterface.async_engine.stop_session(session_id)
                return create_error_response(HTTPStatus.BAD_REQUEST,
                                             'Client disconnected')
            text += out.response
            tokens = out.generate_token_len
            finish_reason = out.finish_reason
        ret = {'text': text, 'tokens': tokens, 'finish_reason': finish_reason}
        return JSONResponse(ret)


def main(model_path: str,
         server_name: str = 'localhost',
         server_port: int = 23333,
         instance_num: int = 32,
         tp: int = 1,
         allow_origins: List[str] = ['*'],
         allow_credentials: bool = True,
         allow_methods: List[str] = ['*'],
         allow_headers: List[str] = ['*']):
    """An example to perform model inference through the command line
    interface.

    Args:
        model_path (str): the path of the deployed model
        server_name (str): host ip for serving
        server_port (int): server port
        instance_num (int): number of instances of turbomind model
        tp (int): tensor parallel
        allow_origins (List[str]): a list of allowed origins for CORS
        allow_credentials (bool): whether to allow credentials for CORS
        allow_methods (List[str]): a list of allowed HTTP methods for CORS
        allow_headers (List[str]): a list of allowed HTTP headers for CORS
    """
    if allow_origins:
        app.add_middleware(
            CORSMiddleware,
            allow_origins=allow_origins,
            allow_credentials=allow_credentials,
            allow_methods=allow_methods,
            allow_headers=allow_headers,
        )

    VariableInterface.async_engine = AsyncEngine(model_path=model_path,
                                                 instance_num=instance_num,
                                                 tp=tp)
    uvicorn.run(app=app, host=server_name, port=server_port, log_level='info')


if __name__ == '__main__':
    fire.Fire(main)<|MERGE_RESOLUTION|>--- conflicted
+++ resolved
@@ -8,27 +8,18 @@
 import fire
 import uvicorn
 from fastapi import FastAPI, Request
-<<<<<<< HEAD
-=======
 from fastapi.middleware.cors import CORSMiddleware
->>>>>>> 0d2a151e
 from fastapi.responses import JSONResponse, StreamingResponse
 
 from lmdeploy.serve.async_engine import AsyncEngine
 from lmdeploy.serve.openai.protocol import (  # noqa: E501
     ChatCompletionRequest, ChatCompletionResponse,
     ChatCompletionResponseChoice, ChatCompletionResponseStreamChoice,
-<<<<<<< HEAD
     ChatCompletionStreamResponse, ChatMessage, CompletionRequest,
     CompletionResponse, CompletionResponseChoice,
     CompletionResponseStreamChoice, CompletionStreamResponse, DeltaMessage,
     EmbeddingsRequest, EmbeddingsResponse, ErrorResponse, GenerateRequest,
     GenerateResponse, ModelCard, ModelList, ModelPermission, UsageInfo)
-=======
-    ChatCompletionStreamResponse, ChatMessage, DeltaMessage, EmbeddingsRequest,
-    EmbeddingsResponse, ErrorResponse, GenerateRequest, GenerateResponse,
-    ModelCard, ModelList, ModelPermission, UsageInfo)
->>>>>>> 0d2a151e
 
 os.environ['TM_LOG_LEVEL'] = 'ERROR'
 
@@ -125,11 +116,7 @@
     - presence_penalty (replaced with repetition_penalty)
     - frequency_penalty (replaced with repetition_penalty)
     """
-<<<<<<< HEAD
     session_id = random.randint(1, 10086)
-=======
-    session_id = ip2id(raw_request.client.host)
->>>>>>> 0d2a151e
     error_check_ret = await check_request(request)
     if error_check_ret is not None:
         return error_check_ret
