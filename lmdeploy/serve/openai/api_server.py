--- conflicted
+++ resolved
@@ -11,12 +11,9 @@
 from fastapi.middleware.cors import CORSMiddleware
 from fastapi.responses import JSONResponse, StreamingResponse
 
-<<<<<<< HEAD
+from lmdeploy.messages import GenerationConfig
 from lmdeploy.model import ChatTemplateConfig
 from lmdeploy.pytorch import EngineConfig as PytorchEngineConfig
-=======
-from lmdeploy.messages import GenerationConfig
->>>>>>> 54d0ecc9
 from lmdeploy.serve.async_engine import AsyncEngine
 from lmdeploy.serve.openai.protocol import (  # noqa: E501
     ChatCompletionRequest, ChatCompletionRequestQos, ChatCompletionResponse,
@@ -921,16 +918,12 @@
                     "Qwen/Qwen-7B-Chat ", "baichuan-inc/Baichuan2-7B-Chat"
                     and so on.
         model_name (str): needed when model_path is a pytorch model on
-<<<<<<< HEAD
             huggingface.co, such as "InternLM/internlm-chat-7b"
         backend (str): either `turbomind` or `pytorch` backend. Default to
             `turbomind` backend.
         backend_config (EngineConfig): beckend config. Default to none.
         chat_template_config (ChatTemplateConfig): chat template configuration.
             Default to None.
-=======
-            huggingface.co, such as "internlm/internlm-chat-7b"
->>>>>>> 54d0ecc9
         server_name (str): host ip for serving
         server_port (int): server port
         instance_num (int): number of instances of turbomind model
