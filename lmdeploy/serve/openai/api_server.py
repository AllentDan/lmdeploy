# Copyright (c) OpenMMLab. All rights reserved.
import asyncio
import copy
import os
import time
from functools import partial
from http import HTTPStatus
from typing import AsyncGenerator, Dict, List, Literal, Optional, Union

import uvicorn
from fastapi import Depends, FastAPI, HTTPException, Request
from fastapi.middleware.cors import CORSMiddleware
from fastapi.responses import JSONResponse, Response, StreamingResponse
from fastapi.security.http import HTTPAuthorizationCredentials, HTTPBearer

from lmdeploy.archs import get_task
from lmdeploy.messages import (GenerationConfig, LogitsProcessor,
                               PytorchEngineConfig, TurbomindEngineConfig)
from lmdeploy.model import ChatTemplateConfig
from lmdeploy.serve.async_engine import AsyncEngine
from lmdeploy.serve.openai.protocol import (  # noqa: E501
    ChatCompletionRequest, ChatCompletionResponse,
    ChatCompletionResponseChoice, ChatCompletionResponseStreamChoice,
    ChatCompletionStreamResponse, ChatCompletionTokenLogprob, ChatMessage,
    ChoiceLogprobs, CompletionRequest, CompletionResponse,
    CompletionResponseChoice, CompletionResponseStreamChoice,
    CompletionStreamResponse, DeltaMessage, EmbeddingsRequest, EncodeRequest,
    EncodeResponse, ErrorResponse, FunctionResponse, GenerateRequest,
    GenerateResponse, LogProbs, ModelCard, ModelList, ModelPermission,
    ToolCall, TopLogprob, UsageInfo)
from lmdeploy.tokenizer import DetokenizeState, Tokenizer
from lmdeploy.utils import get_logger

logger = get_logger('lmdeploy')


class VariableInterface:
    """A IO interface maintaining variables."""
    async_engine: AsyncEngine = None
    session_id: int = 0
    api_keys: Optional[List[str]] = None
    request_hosts = []


app = FastAPI(docs_url='/')
get_bearer_token = HTTPBearer(auto_error=False)


async def check_api_key(
    auth: Optional[HTTPAuthorizationCredentials] = Depends(get_bearer_token),
) -> str:
    """Check if client provide valid api key.

    Adopted from https://github.com/lm-sys/FastChat/blob/v0.2.35/fastchat/serve/openai_api_server.py#L108-L127
    """  # noqa
    if VariableInterface.api_keys:
        if auth is None or (
                token := auth.credentials) not in VariableInterface.api_keys:
            raise HTTPException(
                status_code=401,
                detail={
                    'error': {
                        'message': 'Please request with valid api key!',
                        'type': 'invalid_request_error',
                        'param': None,
                        'code': 'invalid_api_key',
                    }
                },
            )
        return token
    else:
        # api_keys not set; allow all
        return None


def get_model_list():
    """Available models.

    If it is a slora serving. The model list would be [model_name,
    adapter_name1, adapter_name2, ...]
    """
    model_names = [VariableInterface.async_engine.model_name]
    cfg = VariableInterface.async_engine.backend_config
    model_names += getattr(cfg, 'adapters', None) or []
    return model_names


@app.get('/v1/models', dependencies=[Depends(check_api_key)])
def available_models():
    """Show available models."""
    model_cards = []
    for model_name in get_model_list():
        model_cards.append(
            ModelCard(id=model_name,
                      root=model_name,
                      permission=[ModelPermission()]))
    return ModelList(data=model_cards)


def create_error_response(status: HTTPStatus,
                          message: str,
                          error_type='invalid_request_error'):
    """Create error response according to http status and message.

    Args:
        status (HTTPStatus): HTTP status codes and reason phrases
        message (str): error message
        error_type (str): error type
    """
    return JSONResponse(ErrorResponse(message=message,
                                      type=error_type,
                                      code=status.value).model_dump(),
                        status_code=status.value)


async def check_request(request) -> Optional[JSONResponse]:
    """Check if a request is valid."""
    if hasattr(request, 'model') and request.model not in get_model_list():
        return create_error_response(
            HTTPStatus.NOT_FOUND,
            f'The model `{request.model}` does not exist.')
    if hasattr(request, 'n') and request.n <= 0:
        return create_error_response(
            HTTPStatus.BAD_REQUEST,
            f'The n `{request.n}` must be a positive int.')
    if hasattr(request,
               'top_p') and not (request.top_p > 0 and request.top_p <= 1):
        return create_error_response(
            HTTPStatus.BAD_REQUEST,
            f'The top_p `{request.top_p}` must be in (0, 1].')
    if hasattr(request, 'top_k') and request.top_k < 0:
        return create_error_response(
            HTTPStatus.BAD_REQUEST,
            f'The top_k `{request.top_k}` cannot be a negative integer.')
    if hasattr(request, 'temperature') and not (request.temperature <= 2
                                                and request.temperature >= 0):
        return create_error_response(
            HTTPStatus.BAD_REQUEST,
            f'The temperature `{request.temperature}` must be in [0, 2]')
    return


def _create_completion_logprobs(tokenizer: Tokenizer,
                                token_ids: List[int] = None,
                                logprobs: List[Dict[int, float]] = None,
                                skip_special_tokens: bool = True,
                                offset: int = 0,
                                all_token_ids: List[int] = None,
                                state: DetokenizeState = None):
    """create openai LogProbs for completion.

    Args:
        tokenizer (Tokenizer): tokenizer.
        token_ids (List[int]): output token ids.
        logprobs (List[Dict[int, float]]): the top logprobs for each output
            position.
        skip_special_tokens (bool): Whether or not to remove special tokens
            in the decoding. Default to be True.
        offset (int): text offset.
        all_token_ids (int): the history output token ids.
        state (DetokenizeState): tokenizer decode state.
    """
    if logprobs is None or len(logprobs) == 0:
        return None, None, None, None

    if all_token_ids is None:
        all_token_ids = []
    if state is None:
        state = DetokenizeState()

    out_logprobs = LogProbs()
    out_logprobs.top_logprobs = []
    for token_id, tops in zip(token_ids, logprobs):
        out_logprobs.text_offset.append(offset)
        out_logprobs.token_logprobs.append(tops[token_id])

        res = {}
        out_state = None
        for top_id, prob in tops.items():
            response, _state = tokenizer.detokenize_incrementally(
                all_token_ids + [top_id],
                copy.deepcopy(state),
                skip_special_tokens=skip_special_tokens)
            res[response] = prob
            if top_id == token_id:
                out_state = _state
                offset += len(response)
                out_logprobs.tokens.append(response)

        out_logprobs.top_logprobs.append(res)
        state = out_state
        all_token_ids.append(token_id)

    return out_logprobs, offset, all_token_ids, state


def _create_chat_completion_logprobs(tokenizer: Tokenizer,
                                     token_ids: List[int] = None,
                                     logprobs: List[Dict[int, float]] = None):
    """create openai LogProbs for chat.completion.

    Args:
        tokenizer (Tokenizer): tokenizer.
        token_ids (List[int]): output token ids.
        logprobs (List[Dict[int, float]]): the top logprobs for each output
            position.
    Returns:
        ChoiceLogprobs: logprob result.
    """
    if token_ids is None or logprobs is None:
        return None

    content: List[ChatCompletionTokenLogprob] = []
    for token_id, tops in zip(token_ids, logprobs):
        item = ChatCompletionTokenLogprob(token='',
                                          bytes=[],
                                          logprob=0.0,
                                          top_logprobs=[])
        for top_id, prob in tops.items():
            token = tokenizer.model.model.convert_ids_to_tokens(top_id)
            if isinstance(token, bytes):
                _bytes = list(token)
                token = token.decode('utf-8', errors='backslashreplace')
            else:
                _bytes = list(token.encode())  # token is str
            if top_id == token_id:
                item.token = token
                item.bytes = _bytes
                item.logprob = prob
            else:
                item.top_logprobs.append(
                    TopLogprob(token=token, bytes=_bytes, logprob=prob))
        content.append(item)
    return ChoiceLogprobs(content=content)


@app.get('/health')
async def health() -> Response:
    """Health check."""
    return Response(status_code=200)


# modified from https://github.com/vllm-project/vllm/blob/v0.5.4/vllm/entrypoints/openai/logits_processors.py#L51  # noqa
def logit_bias_logits_processor(logit_bias: Union[Dict[int, float],
                                                  Dict[str, float]],
                                tokenizer) -> LogitsProcessor:
    try:
        # Convert token_id to integer
        # Clamp the bias between -100 and 100 per OpenAI API spec
        clamped_logit_bias: Dict[int, float] = {
            int(token_id): min(100.0, max(-100.0, bias))
            for token_id, bias in logit_bias.items()
        }
    except ValueError as exc:
        raise ValueError(
            'Found token_id in logit_bias that is not '
            'an integer or string representing an integer') from exc

    # Check if token_id is within the vocab size
    for token_id, bias in clamped_logit_bias.items():
        if token_id < 0 or token_id >= tokenizer.vocab_size:
            raise ValueError(f'token_id {token_id} in logit_bias contains '
                             'out-of-vocab token id')

    def _logit_bias_processor(
        logit_bias,
        token_ids,
        logits,
    ):
        for token_id, bias in logit_bias.items():
            logits[token_id] = logits[token_id] + bias
        return logits

    return partial(_logit_bias_processor, clamped_logit_bias)


@app.post('/v1/chat/completions', dependencies=[Depends(check_api_key)])
async def chat_completions_v1(request: ChatCompletionRequest,
                              raw_request: Request = None):
    """Completion API similar to OpenAI's API.

    Refer to  `https://platform.openai.com/docs/api-reference/chat/create`
    for the API specification.

    The request should be a JSON object with the following fields:
    - model: model name. Available from /v1/models.
    - messages: string prompt or chat history in OpenAI format. Chat history
        example: `[{"role": "user", "content": "hi"}]`.
    - temperature (float): to modulate the next token probability
    - top_p (float): If set to float < 1, only the smallest set of most
        probable tokens with probabilities that add up to top_p or higher
        are kept for generation.
    - n (int): How many chat completion choices to generate for each input
        message. **Only support one here**.
    - stream: whether to stream the results or not. Default to false.
    - max_tokens (int | None): output token nums. Default to None.
    - repetition_penalty (float): The parameter for repetition penalty.
        1.0 means no penalty
    - stop (str | List[str] | None): To stop generating further
        tokens. Only accept stop words that's encoded to one token idex.
<<<<<<< HEAD
    - response_format (Dict | None): Only pytorch backend support formatting
        response. Examples: `{"type": "json_object", "guide": {"properties":
        {"name": {"type": "string"}}, "required": ["name"], "type": "object"}}`
        or `{"type": "regex_object", "guide": "call me [A-Za-z]{1,10}"}`
=======
    - logit_bias (Dict): Bias to logits. Only supported in pytorch engine.
>>>>>>> 3d715a31
    - tools (List): A list of tools the model may call. Currently, only
        internlm2 functions are supported as a tool. Use this to specify a
        list of functions for which the model can generate JSON inputs.
    - tool_choice (str | object): Controls which (if any) tool is called by
        the model. `none` means the model will not call any tool and instead
        generates a message. Specifying a particular tool via {"type":
        "function", "function": {"name": "my_function"}} forces the model to
        call that tool. `auto` or `required` will put all the tools information
        to the model.

    Additional arguments supported by LMDeploy:
    - top_k (int): The number of the highest probability vocabulary
        tokens to keep for top-k-filtering
    - ignore_eos (bool): indicator for ignoring eos
    - skip_special_tokens (bool): Whether or not to remove special tokens
        in the decoding. Default to be True.

    Currently we do not support the following features:
    - presence_penalty (replaced with repetition_penalty)
    - frequency_penalty (replaced with repetition_penalty)
    """
    if request.session_id == -1:
        VariableInterface.session_id += 1
        request.session_id = VariableInterface.session_id
    error_check_ret = await check_request(request)
    if error_check_ret is not None:
        return error_check_ret
    if VariableInterface.async_engine.id2step.get(str(request.session_id),
                                                  0) != 0:
        return create_error_response(
            HTTPStatus.BAD_REQUEST,
            f'The session_id `{request.session_id}` is occupied.')

    model_name = request.model
    adapter_name = None
    if model_name != VariableInterface.async_engine.model_name:
        adapter_name = model_name  # got a adapter name
    request_id = str(request.session_id)
    created_time = int(time.time())

    if isinstance(request.stop, str):
        request.stop = [request.stop]

    gen_logprobs, logits_processors = None, None
    if request.logprobs and request.top_logprobs:
        gen_logprobs = request.top_logprobs
    response_format = None
    if request.response_format:
        if VariableInterface.async_engine.backend != 'pytorch':
            return create_error_response(
                HTTPStatus.BAD_REQUEST,
                'only pytorch backend can use response_format now')
        response_format = request.response_format.model_dump()

    if request.logit_bias is not None:
        try:
            logits_processors = [
                logit_bias_logits_processor(
                    request.logit_bias,
                    VariableInterface.async_engine.tokenizer.model)
            ]
        except Exception as e:
            return create_error_response(HTTPStatus.BAD_REQUEST, str(e))

    gen_config = GenerationConfig(
        max_new_tokens=request.max_tokens,
        logprobs=gen_logprobs,
        top_k=request.top_k,
        top_p=request.top_p,
        temperature=request.temperature,
        repetition_penalty=request.repetition_penalty,
        ignore_eos=request.ignore_eos,
        stop_words=request.stop,
        skip_special_tokens=request.skip_special_tokens,
<<<<<<< HEAD
        response_format=response_format)
=======
        logits_processors=logits_processors)
>>>>>>> 3d715a31

    tools = None
    if request.tools and request.tool_choice != 'none':
        gen_config.skip_special_tokens = False
        if request.stream is True:
            logger.warning('Set stream to False for tools')
            request.stream = False
        # internlm2 only uses contents inside function regardless of 'type'
        if not isinstance(request.tool_choice, str):
            tools = [
                item.function.model_dump() for item in request.tools
                if item.function.name == request.tool_choice.function.name
            ]
        else:
            tools = [item.function.model_dump() for item in request.tools]
    result_generator = VariableInterface.async_engine.generate(
        request.messages,
        request.session_id,
        gen_config=gen_config,
        tools=tools,
        stream_response=True,  # always use stream to enable batching
        sequence_start=True,
        sequence_end=True,
        do_preprocess=not isinstance(request.messages,
                                     str),  # text completion for string input
        adapter_name=adapter_name,
    )

    def create_stream_response_json(index: int,
                                    text: str,
                                    finish_reason: Optional[str] = None,
                                    logprobs: Optional[LogProbs] = None,
                                    usage: Optional[UsageInfo] = None) -> str:
        choice_data = ChatCompletionResponseStreamChoice(
            index=index,
            delta=DeltaMessage(role='assistant', content=text),
            finish_reason=finish_reason,
            logprobs=logprobs)
        response = ChatCompletionStreamResponse(
            id=request_id,
            created=created_time,
            model=model_name,
            choices=[choice_data],
            usage=usage,
        )
        response_json = response.model_dump_json()

        return response_json

    async def completion_stream_generator() -> AsyncGenerator[str, None]:
        async for res in result_generator:
            logprobs, usage = None, None
            if gen_logprobs and res.logprobs:
                logprobs = _create_chat_completion_logprobs(
                    VariableInterface.async_engine.tokenizer, res.token_ids,
                    res.logprobs)
            if request.stream_options and request.stream_options.include_usage:
                total_tokens = sum([
                    res.history_token_len, res.input_token_len,
                    res.generate_token_len
                ])
                usage = UsageInfo(
                    prompt_tokens=res.input_token_len,
                    completion_tokens=res.generate_token_len,
                    total_tokens=total_tokens,
                )
            response_json = create_stream_response_json(
                index=0,
                text=res.response,
                finish_reason=res.finish_reason,
                logprobs=logprobs,
                usage=usage)
            yield f'data: {response_json}\n\n'
        yield 'data: [DONE]\n\n'

    # Streaming response
    if request.stream:
        return StreamingResponse(completion_stream_generator(),
                                 media_type='text/event-stream')

    # Non-streaming response
    final_logprobs = []
    final_token_ids = []
    final_res = None
    text = ''
    async for res in result_generator:
        if await raw_request.is_disconnected():
            # Abort the request if the client disconnects.
            await VariableInterface.async_engine.stop_session(
                request.session_id)
            return create_error_response(HTTPStatus.BAD_REQUEST,
                                         'Client disconnected')
        final_res = res
        text += res.response
        if res.token_ids:
            final_token_ids.extend(res.token_ids)
        if res.logprobs:
            final_logprobs.extend(res.logprobs)

    tool_calls = None
    if request.tool_choice != 'none' and ('<|plugin|>' in text
                                          or '<function=' in text):
        if final_res.finish_reason == 'stop':
            final_res.finish_reason = 'tool_calls'
        try:  # TODO add json_schema guidance to turbomind
            text, action_id, name, parameters = VariableInterface.async_engine.parse_tool_response(  # noqa
                text, request.tools)
            tool_calls = [
                ToolCall(id=str(action_id),
                         function=FunctionResponse(name=name,
                                                   arguments=parameters))
            ]
        except Exception as e:
            logger.error(f'Exception: {e}')
            return create_error_response(
                HTTPStatus.BAD_REQUEST,
                'Failed to parse fc related info to json format!')

    logprobs = None
    if gen_logprobs and len(final_logprobs):
        logprobs = _create_chat_completion_logprobs(
            VariableInterface.async_engine.tokenizer, final_token_ids,
            final_logprobs)

    assert final_res is not None
    choices = []
    choice_data = ChatCompletionResponseChoice(
        index=0,
        message=ChatMessage(role='assistant',
                            content=text,
                            tool_calls=tool_calls),
        logprobs=logprobs,
        finish_reason=final_res.finish_reason,
    )
    choices.append(choice_data)

    total_tokens = sum([
        final_res.history_token_len, final_res.input_token_len,
        final_res.generate_token_len
    ])
    usage = UsageInfo(
        prompt_tokens=final_res.input_token_len,
        completion_tokens=final_res.generate_token_len,
        total_tokens=total_tokens,
    )
    response = ChatCompletionResponse(
        id=request_id,
        created=created_time,
        model=model_name,
        choices=choices,
        usage=usage,
    )

    return response


@app.post('/v1/completions', dependencies=[Depends(check_api_key)])
async def completions_v1(request: CompletionRequest,
                         raw_request: Request = None):
    """Completion API similar to OpenAI's API.

    Go to `https://platform.openai.com/docs/api-reference/completions/create`
    for the API specification.

    The request should be a JSON object with the following fields:
    - model (str): model name. Available from /v1/models.
    - prompt (str): the input prompt.
    - suffix (str): The suffix that comes after a completion of inserted text.
    - max_tokens (int): output token nums. Default to 16.
    - temperature (float): to modulate the next token probability
    - top_p (float): If set to float < 1, only the smallest set of most
        probable tokens with probabilities that add up to top_p or higher
        are kept for generation.
    - n (int): How many chat completion choices to generate for each input
        message. **Only support one here**.
    - stream: whether to stream the results or not. Default to false.
    - repetition_penalty (float): The parameter for repetition penalty.
        1.0 means no penalty
    - user (str): A unique identifier representing your end-user.
    - stop (str | List[str] | None): To stop generating further
        tokens. Only accept stop words that's encoded to one token idex.

    Additional arguments supported by LMDeploy:
    - ignore_eos (bool): indicator for ignoring eos
    - skip_special_tokens (bool): Whether or not to remove special tokens
        in the decoding. Default to be True.
    - top_k (int): The number of the highest probability vocabulary
        tokens to keep for top-k-filtering

    Currently we do not support the following features:
    - logprobs (not supported yet)
    - presence_penalty (replaced with repetition_penalty)
    - frequency_penalty (replaced with repetition_penalty)
    """
    if request.session_id == -1:
        VariableInterface.session_id += 1
        request.session_id = VariableInterface.session_id
    error_check_ret = await check_request(request)
    if error_check_ret is not None:
        return error_check_ret
    if VariableInterface.async_engine.id2step.get(str(request.session_id),
                                                  0) != 0:
        return create_error_response(
            HTTPStatus.BAD_REQUEST,
            f'The session_id `{request.session_id}` is occupied.')

    model_name = request.model
    adapter_name = None
    if model_name != VariableInterface.async_engine.model_name:
        adapter_name = model_name  # got a adapter name
    request_id = str(request.session_id)
    created_time = int(time.time())
    if isinstance(request.prompt, str):
        request.prompt = [request.prompt]
    if isinstance(request.stop, str):
        request.stop = [request.stop]
    gen_config = GenerationConfig(
        max_new_tokens=request.max_tokens if request.max_tokens else 512,
        logprobs=request.logprobs,
        top_k=request.top_k,
        top_p=request.top_p,
        temperature=request.temperature,
        repetition_penalty=request.repetition_penalty,
        ignore_eos=request.ignore_eos,
        stop_words=request.stop,
        skip_special_tokens=request.skip_special_tokens)
    generators = []
    for i in range(len(request.prompt)):
        result_generator = VariableInterface.async_engine.generate(
            request.prompt[i],
            request.session_id + i,
            gen_config=gen_config,
            stream_response=True,  # always use stream to enable batching
            sequence_start=True,
            sequence_end=True,
            do_preprocess=False,
            adapter_name=adapter_name)
        generators.append(result_generator)

    def create_stream_response_json(index: int,
                                    text: str,
                                    finish_reason: Optional[str] = None,
                                    logprobs: Optional[LogProbs] = None,
                                    usage: Optional[UsageInfo] = None) -> str:
        choice_data = CompletionResponseStreamChoice(
            index=index,
            text=text,
            finish_reason=finish_reason,
            logprobs=logprobs)
        response = CompletionStreamResponse(
            id=request_id,
            created=created_time,
            model=model_name,
            choices=[choice_data],
            usage=usage,
        )
        response_json = response.model_dump_json()

        return response_json

    async def completion_stream_generator() -> AsyncGenerator[str, None]:
        # First chunk with role
        for generator in generators:
            offset = 0
            all_token_ids = []
            state = DetokenizeState()
            async for res in generator:
                logprobs = None
                usage = None
                if request.logprobs and res.logprobs:
                    logprobs, offset, all_token_ids, state = _create_completion_logprobs(  # noqa E501
                        VariableInterface.async_engine.tokenizer,
                        res.token_ids, res.logprobs,
                        gen_config.skip_special_tokens, offset, all_token_ids,
                        state)
                if request.stream_options and request.stream_options.include_usage:  # noqa E501
                    final_res = res
                    total_tokens = sum([
                        final_res.history_token_len, final_res.input_token_len,
                        final_res.generate_token_len
                    ])
                    usage = UsageInfo(
                        prompt_tokens=final_res.input_token_len,
                        completion_tokens=final_res.generate_token_len,
                        total_tokens=total_tokens,
                    )
                response_json = create_stream_response_json(
                    index=0,
                    text=res.response,
                    finish_reason=res.finish_reason,
                    logprobs=logprobs,
                    usage=usage)
                yield f'data: {response_json}\n\n'
        yield 'data: [DONE]\n\n'

    # Streaming response
    if request.stream:
        return StreamingResponse(completion_stream_generator(),
                                 media_type='text/event-stream')

    # Non-streaming response
    usage = UsageInfo()
    choices = []

    async def _inner_call(i, generator):
        final_logprobs = []
        final_token_ids = []
        final_res = None
        text = ''
        async for res in generator:
            if await raw_request.is_disconnected():
                # Abort the request if the client disconnects.
                await VariableInterface.async_engine.stop_session(
                    request.session_id)
                return create_error_response(HTTPStatus.BAD_REQUEST,
                                             'Client disconnected')
            final_res = res
            text += res.response
            if res.token_ids:
                final_token_ids.extend(res.token_ids)
            if res.logprobs:
                final_logprobs.extend(res.logprobs)

        logprobs = None
        if request.logprobs and len(final_logprobs):
            logprobs, _, _, _ = _create_completion_logprobs(
                VariableInterface.async_engine.tokenizer, final_token_ids,
                final_logprobs, gen_config.skip_special_tokens)

        assert final_res is not None
        choice_data = CompletionResponseChoice(
            index=0,
            text=text,
            finish_reason=final_res.finish_reason,
            logprobs=logprobs,
        )
        choices.append(choice_data)

        total_tokens = sum([
            final_res.history_token_len, final_res.input_token_len,
            final_res.generate_token_len
        ])
        usage.prompt_tokens += final_res.input_token_len
        usage.completion_tokens += final_res.generate_token_len
        usage.total_tokens += total_tokens

    await asyncio.gather(
        *[_inner_call(i, generators[i]) for i in range(len(generators))])

    response = CompletionResponse(
        id=request_id,
        created=created_time,
        model=model_name,
        choices=choices,
        usage=usage,
    )

    return response


@app.post('/v1/embeddings', tags=['unsupported'])
async def create_embeddings(request: EmbeddingsRequest,
                            raw_request: Request = None):
    """Creates embeddings for the text."""
    return create_error_response(HTTPStatus.BAD_REQUEST,
                                 'Unsupported by turbomind.')


@app.post('/v1/encode', dependencies=[Depends(check_api_key)])
async def encode(request: EncodeRequest, raw_request: Request = None):
    """Encode prompts.

    The request should be a JSON object with the following fields:
    - input: the prompt to be encoded. In str or List[str] format.
    - do_preprocess: whether do preprocess or not. Default to False.
    - add_bos: True when it is the beginning of a conversation. False when it
        is not. Default to True.
    """

    def encode(prompt: str, do_preprocess: bool, add_bos: bool):
        if do_preprocess:
            prompt = VariableInterface.async_engine.chat_template.get_prompt(
                prompt, sequence_start=add_bos)
        input_ids = VariableInterface.async_engine.tokenizer.encode(
            prompt, add_bos=add_bos)
        return input_ids

    if isinstance(request.input, str):
        encoded = encode(request.input, request.do_preprocess, request.add_bos)
        return EncodeResponse(input_ids=encoded, length=len(encoded))
    else:
        encoded, length = [], []
        for prompt in request.input:
            ids = encode(prompt, request.do_preprocess, request.add_bos)
            encoded.append(ids)
            length.append(len(ids))
        return EncodeResponse(input_ids=encoded, length=length)


@app.post('/v1/chat/interactive', dependencies=[Depends(check_api_key)])
async def chat_interactive_v1(request: GenerateRequest,
                              raw_request: Request = None):
    """Generate completion for the request.

    - On interactive mode, the chat history is kept on the server. Please set
    `interactive_mode = True`.
    - On normal mode, no chat history is kept on the server. Set
    `interactive_mode = False`.

    The request should be a JSON object with the following fields:
    - prompt: the prompt to use for the generation.
    - image_url(str | List[str] | None): the image url or base64 encoded string
        for VL models.
    - session_id: determine which instance will be called. If not specified
        with a value other than -1, using random value directly.
    - interactive_mode (bool): turn on interactive mode or not. On interactive
        mode, session history is kept on the server (and vice versa).
    - stream: whether to stream the results or not.
    - stop (str | List[str] | None): To stop generating further
        tokens. Only accept stop words that's encoded to one token idex.
    - request_output_len (int): output token nums. If not specified, will use
        maximum possible number for a session.
    - top_p (float): If set to float < 1, only the smallest set of most
        probable tokens with probabilities that add up to top_p or higher
        are kept for generation.
    - top_k (int): The number of the highest probability vocabulary
        tokens to keep for top-k-filtering
    - temperature (float): to modulate the next token probability
    - repetition_penalty (float): The parameter for repetition penalty.
        1.0 means no penalty
    - ignore_eos (bool): indicator for ignoring eos
    - skip_special_tokens (bool): Whether or not to remove special tokens
        in the decoding. Default to be True.
    - adapter_name (str): For slora inference. Choose which lora to do the
        inference.
    """
    if request.cancel:
        if request.session_id != -1:
            await VariableInterface.async_engine.stop_session(
                request.session_id)
            return {
                'text': '',
                'tokens': 0,
                'input_tokens': 0,
                'history_tokens': 0,
                'finish_reason': 'stop'
            }
        else:
            return create_error_response(
                HTTPStatus.BAD_REQUEST,
                'please set a session_id to cancel a request')
    error_check_ret = await check_request(request)
    if error_check_ret is not None:
        return error_check_ret
    if request.session_id == -1:
        VariableInterface.session_id += 1
        request.session_id = VariableInterface.session_id

    async_engine = VariableInterface.async_engine
    sequence_start = async_engine.id2step.get(str(request.session_id), 0) == 0
    sequence_end = not request.interactive_mode
    if isinstance(request.stop, str):
        request.stop = [request.stop]

    gen_config = GenerationConfig(
        max_new_tokens=request.request_output_len,
        top_p=request.top_p,
        top_k=request.top_k,
        temperature=request.temperature,
        repetition_penalty=request.repetition_penalty,
        ignore_eos=request.ignore_eos,
        stop_words=request.stop,
        skip_special_tokens=request.skip_special_tokens)
    if request.image_url:
        from lmdeploy.vl import load_image
        if isinstance(request.image_url, List):
            request.prompt = (request.prompt,
                              [load_image(url) for url in request.image_url])
        else:
            request.prompt = (request.prompt, load_image(request.image_url))
        if not hasattr(async_engine, '_convert_prompts'):
            return create_error_response(
                HTTPStatus.BAD_REQUEST,
                '`image_url` argument only works for VL model')
        request.prompt = async_engine._convert_prompts(request.prompt)
    generation = async_engine.generate(
        request.prompt,
        request.session_id,
        gen_config=gen_config,
        stream_response=True,  # always use stream to enable batching
        sequence_start=sequence_start,
        sequence_end=sequence_end,
        adapter_name=request.adapter_name)

    # Streaming case
    async def stream_results() -> AsyncGenerator[bytes, None]:
        async for out in generation:
            chunk = GenerateResponse(text=out.response,
                                     tokens=out.generate_token_len,
                                     input_tokens=out.input_token_len,
                                     history_tokens=out.history_token_len,
                                     finish_reason=out.finish_reason)
            data = chunk.model_dump_json()
            yield f'{data}\n'

    if request.stream:
        return StreamingResponse(stream_results(),
                                 media_type='text/event-stream')
    else:
        ret = {}
        text = ''
        tokens, input_tokens, history_tokens = 0, 0, 0
        finish_reason = None
        async for out in generation:
            if await raw_request.is_disconnected():
                # Abort the request if the client disconnects.
                await async_engine.stop_session(request.session_id)
                return create_error_response(HTTPStatus.BAD_REQUEST,
                                             'Client disconnected')
            text += out.response
            tokens = out.generate_token_len
            input_tokens = out.input_token_len
            history_tokens = out.history_token_len
            finish_reason = out.finish_reason
        ret = {
            'text': text,
            'tokens': tokens,
            'input_tokens': input_tokens,
            'history_tokens': history_tokens,
            'finish_reason': finish_reason
        }
        return JSONResponse(ret)


def serve(model_path: str,
          model_name: Optional[str] = None,
          backend: Literal['turbomind', 'pytorch'] = 'turbomind',
          backend_config: Optional[Union[PytorchEngineConfig,
                                         TurbomindEngineConfig]] = None,
          chat_template_config: Optional[ChatTemplateConfig] = None,
          server_name: str = '0.0.0.0',
          server_port: int = 23333,
          allow_origins: List[str] = ['*'],
          allow_credentials: bool = True,
          allow_methods: List[str] = ['*'],
          allow_headers: List[str] = ['*'],
          log_level: str = 'ERROR',
          api_keys: Optional[Union[List[str], str]] = None,
          ssl: bool = False,
          **kwargs):
    """An example to perform model inference through the command line
    interface.

    Args:
        model_path (str): the path of a model.
            It could be one of the following options:
                - i) A local directory path of a turbomind model which is
                    converted by `lmdeploy convert` command or download from
                    ii) and iii).
                - ii) The model_id of a lmdeploy-quantized model hosted
                    inside a model repo on huggingface.co, such as
                    "InternLM/internlm-chat-20b-4bit",
                    "lmdeploy/llama2-chat-70b-4bit", etc.
                - iii) The model_id of a model hosted inside a model repo
                    on huggingface.co, such as "internlm/internlm-chat-7b",
                    "Qwen/Qwen-7B-Chat ", "baichuan-inc/Baichuan2-7B-Chat"
                    and so on.
        model_name (str): the name of the served model. It can be accessed
            by the RESTful API `/v1/models`. If it is not specified,
            `model_path` will be adopted
        backend (str): either `turbomind` or `pytorch` backend. Default to
            `turbomind` backend.
        backend_config (TurbomindEngineConfig | PytorchEngineConfig): beckend
            config instance. Default to none.
        chat_template_config (ChatTemplateConfig): chat template configuration.
            Default to None.
        server_name (str): host ip for serving
        server_port (int): server port
        tp (int): tensor parallel
        allow_origins (List[str]): a list of allowed origins for CORS
        allow_credentials (bool): whether to allow credentials for CORS
        allow_methods (List[str]): a list of allowed HTTP methods for CORS
        allow_headers (List[str]): a list of allowed HTTP headers for CORS
        log_level(str): set log level whose value among [CRITICAL, ERROR, WARNING, INFO, DEBUG]
        api_keys (List[str] | str | None): Optional list of API keys. Accepts string type as
            a single api_key. Default to None, which means no api key applied.
        ssl (bool): Enable SSL. Requires OS Environment variables 'SSL_KEYFILE' and 'SSL_CERTFILE'.
    """ # noqa E501
    if os.getenv('TM_LOG_LEVEL') is None:
        os.environ['TM_LOG_LEVEL'] = log_level
    logger.setLevel(log_level)

    if allow_origins:
        app.add_middleware(
            CORSMiddleware,
            allow_origins=allow_origins,
            allow_credentials=allow_credentials,
            allow_methods=allow_methods,
            allow_headers=allow_headers,
        )
    if api_keys is not None:
        if isinstance(api_keys, str):
            api_keys = api_keys.split(',')
        VariableInterface.api_keys = api_keys
    ssl_keyfile, ssl_certfile, http_or_https = None, None, 'http'
    if ssl:
        ssl_keyfile = os.environ['SSL_KEYFILE']
        ssl_certfile = os.environ['SSL_CERTFILE']
        http_or_https = 'https'

    _, pipeline_class = get_task(model_path)

    VariableInterface.async_engine = pipeline_class(
        model_path=model_path,
        model_name=model_name,
        backend=backend,
        backend_config=backend_config,
        chat_template_config=chat_template_config,
        **kwargs)

    for i in range(3):
        print(
            f'HINT:    Please open \033[93m\033[1m{http_or_https}://'
            f'{server_name}:{server_port}\033[0m in a browser for detailed api'
            ' usage!!!')
    uvicorn.run(app=app,
                host=server_name,
                port=server_port,
                log_level='info',
                ssl_keyfile=ssl_keyfile,
                ssl_certfile=ssl_certfile)


if __name__ == '__main__':
    import fire

    fire.Fire(serve)<|MERGE_RESOLUTION|>--- conflicted
+++ resolved
@@ -298,14 +298,11 @@
         1.0 means no penalty
     - stop (str | List[str] | None): To stop generating further
         tokens. Only accept stop words that's encoded to one token idex.
-<<<<<<< HEAD
     - response_format (Dict | None): Only pytorch backend support formatting
         response. Examples: `{"type": "json_object", "guide": {"properties":
         {"name": {"type": "string"}}, "required": ["name"], "type": "object"}}`
         or `{"type": "regex_object", "guide": "call me [A-Za-z]{1,10}"}`
-=======
     - logit_bias (Dict): Bias to logits. Only supported in pytorch engine.
->>>>>>> 3d715a31
     - tools (List): A list of tools the model may call. Currently, only
         internlm2 functions are supported as a tool. Use this to specify a
         list of functions for which the model can generate JSON inputs.
@@ -380,11 +377,8 @@
         ignore_eos=request.ignore_eos,
         stop_words=request.stop,
         skip_special_tokens=request.skip_special_tokens,
-<<<<<<< HEAD
-        response_format=response_format)
-=======
+        response_format=response_format,
         logits_processors=logits_processors)
->>>>>>> 3d715a31
 
     tools = None
     if request.tools and request.tool_choice != 'none':
