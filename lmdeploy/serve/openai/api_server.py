--- conflicted
+++ resolved
@@ -304,12 +304,8 @@
         request.stop = [request.stop]
 
     gen_config = GenerationConfig(
-<<<<<<< HEAD
         max_new_tokens=request.max_tokens,
-=======
-        max_new_tokens=request.max_tokens if request.max_tokens else 512,
         top_k=request.top_k,
->>>>>>> 1a641ac5
         top_p=request.top_p,
         temperature=request.temperature,
         repetition_penalty=request.repetition_penalty,
