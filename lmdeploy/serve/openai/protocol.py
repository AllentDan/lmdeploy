--- conflicted
+++ resolved
@@ -55,38 +55,12 @@
     completion_tokens: Optional[int] = 0
 
 
-<<<<<<< HEAD
-class ChatCompletionRequestQos(BaseModel):
-    """Chat completion request."""
-    model: str
-    messages: Union[str, List[Dict[str, str]]]
-    temperature: Optional[float] = 0.7
-    top_p: Optional[float] = 1.0
-    logprobs: Optional[bool] = False
-    top_logprobs: Optional[int] = None
-    n: Optional[int] = 1
-    max_tokens: Optional[int] = Field(default=None, examples=[None])
-    stop: Optional[bool] = False
-    stream: Optional[bool] = False
-    presence_penalty: Optional[float] = 0.0
-    frequency_penalty: Optional[float] = 0.0
-    user: Optional[str] = None
-    user_id: Optional[str] = None
-    # additional argument of lmdeploy
-    repetition_penalty: Optional[float] = 1.0
-    session_id: Optional[int] = -1
-    ignore_eos: Optional[bool] = False
-    top_k: Optional[int] = 40
-
-
 class ResponseFormat(BaseModel):
     """Response format."""
     type: str
     guide: Union[str, Dict]
 
 
-=======
->>>>>>> 3b0fd0de
 class Function(BaseModel):
     """Function descriptions."""
     description: Optional[str] = Field(default=None, examples=[None])
