--- conflicted
+++ resolved
@@ -139,14 +139,10 @@
                                server_port=server_port,
                                tp=tp,
                                log_level=log_level,
-<<<<<<< HEAD
                                api_keys=api_keys,
                                ssl=ssl,
-                               **kwargs))
-=======
                                **kwargs),
                    daemon=True)
->>>>>>> a6ce1883
     task.start()
     client = APIClient(f'http://{server_name}:{server_port}')
     while True:
